/**
 * This Source Code Form is subject to the terms of the Mozilla Public
 * License, v. 2.0. If a copy of the MPL was not distributed with this file,
 * You can obtain one at http://mozilla.org/MPL/2.0/.
 */
package org.mifosplatform.portfolio.loanaccount.service;

<<<<<<< HEAD
import java.math.BigDecimal;
import java.sql.ResultSet;
import java.sql.SQLException;
import java.util.ArrayList;
import java.util.Arrays;
import java.util.Collection;
import java.util.List;

import org.apache.commons.lang.StringUtils;
=======
>>>>>>> 97b8dab8
import org.joda.time.Days;
import org.joda.time.LocalDate;
import org.mifosplatform.infrastructure.codes.data.CodeValueData;
import org.mifosplatform.infrastructure.codes.service.CodeValueReadPlatformService;
import org.mifosplatform.infrastructure.core.data.EnumOptionData;
import org.mifosplatform.infrastructure.core.domain.JdbcSupport;
import org.mifosplatform.infrastructure.core.service.DateUtils;
import org.mifosplatform.infrastructure.core.service.Page;
import org.mifosplatform.infrastructure.core.service.PaginationHelper;
import org.mifosplatform.infrastructure.core.service.TenantAwareRoutingDataSource;
import org.mifosplatform.infrastructure.security.service.PlatformSecurityContext;
import org.mifosplatform.organisation.monetary.data.CurrencyData;
import org.mifosplatform.organisation.monetary.domain.ApplicationCurrency;
import org.mifosplatform.organisation.monetary.domain.ApplicationCurrencyRepositoryWrapper;
import org.mifosplatform.organisation.monetary.domain.MonetaryCurrency;
import org.mifosplatform.organisation.monetary.domain.Money;
import org.mifosplatform.portfolio.calendar.data.CalendarData;
import org.mifosplatform.portfolio.calendar.domain.CalendarEntityType;
import org.mifosplatform.portfolio.calendar.service.CalendarReadPlatformService;
import org.mifosplatform.portfolio.charge.data.ChargeData;
import org.mifosplatform.portfolio.charge.service.ChargeReadPlatformService;
import org.mifosplatform.portfolio.client.data.ClientData;
import org.mifosplatform.portfolio.client.domain.ClientEnumerations;
import org.mifosplatform.portfolio.client.service.ClientReadPlatformService;
import org.mifosplatform.portfolio.fund.data.FundData;
import org.mifosplatform.portfolio.fund.service.FundReadPlatformService;
import org.mifosplatform.portfolio.group.data.GroupGeneralData;
import org.mifosplatform.portfolio.group.service.GroupReadPlatformService;
import org.mifosplatform.portfolio.loanaccount.data.*;
import org.mifosplatform.portfolio.loanaccount.domain.*;
import org.mifosplatform.portfolio.loanaccount.exception.LoanNotFoundException;
import org.mifosplatform.portfolio.loanaccount.exception.LoanTransactionNotFoundException;
import org.mifosplatform.portfolio.loanaccount.loanschedule.data.LoanScheduleData;
import org.mifosplatform.portfolio.loanaccount.loanschedule.data.LoanSchedulePeriodData;
import org.mifosplatform.portfolio.loanproduct.data.LoanProductData;
import org.mifosplatform.portfolio.loanproduct.data.TransactionProcessingStrategyData;
import org.mifosplatform.portfolio.loanproduct.service.LoanDropdownReadPlatformService;
import org.mifosplatform.portfolio.loanproduct.service.LoanEnumerations;
import org.mifosplatform.portfolio.loanproduct.service.LoanProductReadPlatformService;
import org.springframework.beans.factory.annotation.Autowired;
import org.springframework.dao.DataAccessException;
import org.springframework.dao.EmptyResultDataAccessException;
import org.springframework.jdbc.core.JdbcTemplate;
import org.springframework.jdbc.core.ResultSetExtractor;
import org.springframework.jdbc.core.RowMapper;
import org.springframework.stereotype.Service;
import org.springframework.util.CollectionUtils;

import java.math.BigDecimal;
import java.sql.ResultSet;
import java.sql.SQLException;
import java.util.ArrayList;
import java.util.Collection;
import java.util.List;

@Service
public class LoanReadPlatformServiceImpl implements LoanReadPlatformService {

    private final JdbcTemplate jdbcTemplate;
    private final PlatformSecurityContext context;
    private final LoanRepository loanRepository;
    private final ApplicationCurrencyRepositoryWrapper applicationCurrencyRepository;
    private final LoanProductReadPlatformService loanProductReadPlatformService;
    private final ClientReadPlatformService clientReadPlatformService;
    private final GroupReadPlatformService groupReadPlatformService;
    private final LoanTransactionRepository loanTransactionRepository;
    private final LoanDropdownReadPlatformService loanDropdownReadPlatformService;
    private final FundReadPlatformService fundReadPlatformService;
    private final ChargeReadPlatformService chargeReadPlatformService;
    private final CodeValueReadPlatformService codeValueReadPlatformService;
    private final CalendarReadPlatformService calendarReadPlatformService;

    private final PaginationHelper<LoanAccountData> paginationHelper = new PaginationHelper<LoanAccountData>();
    private final LoanMapper loaanLoanMapper = new LoanMapper();

    @Autowired
    public LoanReadPlatformServiceImpl(final PlatformSecurityContext context, final LoanRepository loanRepository,
            final LoanTransactionRepository loanTransactionRepository,
            final ApplicationCurrencyRepositoryWrapper applicationCurrencyRepository,
            final LoanProductReadPlatformService loanProductReadPlatformService, final ClientReadPlatformService clientReadPlatformService,
            final GroupReadPlatformService groupReadPlatformService, final LoanDropdownReadPlatformService loanDropdownReadPlatformService,
            final FundReadPlatformService fundReadPlatformService, final ChargeReadPlatformService chargeReadPlatformService,
            final CodeValueReadPlatformService codeValueReadPlatformService, final TenantAwareRoutingDataSource dataSource, final CalendarReadPlatformService calendarReadPlatformService) {
        this.context = context;
        this.loanRepository = loanRepository;
        this.loanTransactionRepository = loanTransactionRepository;
        this.applicationCurrencyRepository = applicationCurrencyRepository;
        this.loanProductReadPlatformService = loanProductReadPlatformService;
        this.clientReadPlatformService = clientReadPlatformService;
        this.groupReadPlatformService = groupReadPlatformService;
        this.loanDropdownReadPlatformService = loanDropdownReadPlatformService;
        this.fundReadPlatformService = fundReadPlatformService;
        this.chargeReadPlatformService = chargeReadPlatformService;
        this.codeValueReadPlatformService = codeValueReadPlatformService;
        this.calendarReadPlatformService = calendarReadPlatformService;
        this.jdbcTemplate = new JdbcTemplate(dataSource);
    }

    @Override
    public LoanAccountData retrieveLoanAccountDetails(final Long loanId) {

        try {
            context.authenticatedUser();

            LoanMapper rm = new LoanMapper();

            String sql = "select " + rm.loanSchema() + " where l.id = ?";

            return this.jdbcTemplate.queryForObject(sql, rm, new Object[] { loanId });
        } catch (EmptyResultDataAccessException e) {
            throw new LoanNotFoundException(loanId);
        }
    }

    @Override
    public LoanScheduleData retrieveRepaymentSchedule(final Long loanId,
            final RepaymentScheduleRelatedLoanData repaymentScheduleRelatedLoanData) {

        try {
            context.authenticatedUser();

            final LoanScheduleResultSetExtractor fullResultsetExtractor = new LoanScheduleResultSetExtractor(
                    repaymentScheduleRelatedLoanData);
            final String sql = "select " + fullResultsetExtractor.schema() + " where ls.loan_id = ? order by ls.loan_id, ls.installment";

            return this.jdbcTemplate.query(sql, fullResultsetExtractor, new Object[] { loanId });
        } catch (EmptyResultDataAccessException e) {
            throw new LoanNotFoundException(loanId);
        }
    }

    @Override
    public Collection<LoanTransactionData> retrieveLoanTransactions(final Long loanId) {
        try {
            context.authenticatedUser();

            LoanTransactionsMapper rm = new LoanTransactionsMapper();

            // retrieve all loan transactions that are not invalid and have not
            // been 'contra'ed by another transaction
            // repayments at time of disbursement (e.g. charges)

            /*** TODO Vishwas: Remove references to "Contra" from the codebase ***/
            String sql = "select "
                    + rm.LoanPaymentsSchema()
                    + " where tr.loan_id = ? and tr.transaction_type_enum not in (0, 3) and tr.is_reversed=0 order by tr.transaction_date ASC";
            return this.jdbcTemplate.query(sql, rm, new Object[] { loanId });
        } catch (EmptyResultDataAccessException e) {
            return null;
        }
    }

    @Override
    public Page<LoanAccountData> retrieveAll(final String sqlSearch, final String externalId, final Integer offset, final Integer limit,
            final String orderBy, final String sortOrder) {

        StringBuilder sqlBuilder = new StringBuilder(200);
        sqlBuilder.append("select SQL_CALC_FOUND_ROWS ");
        sqlBuilder.append(loaanLoanMapper.loanSchema());

        final Object[] objectArray = new Object[1];
        int arrayPos = 0;

        String sqlQueryCriteria = sqlSearch;
        if (StringUtils.isNotBlank(sqlQueryCriteria)) {
            sqlQueryCriteria = sqlQueryCriteria.replaceAll("accountNo", "l.account_no");
            sqlBuilder.append(" where (").append(sqlQueryCriteria).append(")");
        }

        if (StringUtils.isNotBlank(externalId)) {
            sqlBuilder.append(" and l.external_id = ?");
            objectArray[arrayPos] = externalId;
            arrayPos = arrayPos + 1;
        }

        if (StringUtils.isNotBlank(orderBy)) {
            sqlBuilder.append(" order by ").append(orderBy);
            if (StringUtils.isNotBlank(sortOrder)) {
                sqlBuilder.append(' ').append(sortOrder);
            }
        }

        if (limit != null && limit > 0) {
            Integer maxLimitAllowed = 200;
            if (limit < maxLimitAllowed) {
                maxLimitAllowed = limit;
            }
            sqlBuilder.append(" limit ").append(maxLimitAllowed);
            if (offset != null) {
                sqlBuilder.append(" offset ").append(offset);
            }
        } else if (limit != null && limit == -1) {
            ;
        } else
            sqlBuilder.append(" limit ").append(200);

        final Object[] finalObjectArray = Arrays.copyOf(objectArray, arrayPos);
        final String sqlCountRows = "SELECT FOUND_ROWS()";
        return this.paginationHelper.fetchPage(this.jdbcTemplate, sqlCountRows, sqlBuilder.toString(), finalObjectArray,
                this.loaanLoanMapper);
    }
    
    @Override
    public LoanAccountData retrieveTemplateWithClientAndProductDetails(final Long clientId, final Long productId) {

        context.authenticatedUser();

        final ClientData clientAccount = this.clientReadPlatformService.retrieveOne(clientId);
        final LocalDate expectedDisbursementDate = DateUtils.getLocalDateOfTenant();
        LoanAccountData loanTemplateDetails = LoanAccountData.clientDefaults(clientAccount.id(), clientAccount.displayName(),
                clientAccount.officeId(), expectedDisbursementDate);

        if (productId != null) {
            final LoanProductData selectedProduct = this.loanProductReadPlatformService.retrieveLoanProduct(productId);
            loanTemplateDetails = LoanAccountData.populateLoanProductDefaults(loanTemplateDetails, selectedProduct);
        }

        return loanTemplateDetails;
    }

    @Override
    public LoanAccountData retrieveTemplateWithGroupAndProductDetails(final Long groupId, final Long productId) {

        context.authenticatedUser();

        final GroupGeneralData groupAccount = this.groupReadPlatformService.retrieveOne(groupId);
        final LocalDate expectedDisbursementDate = DateUtils.getLocalDateOfTenant();
        LoanAccountData loanDetails = LoanAccountData.groupDefaults(groupAccount, expectedDisbursementDate);

        if (productId != null) {
            LoanProductData selectedProduct = this.loanProductReadPlatformService.retrieveLoanProduct(productId);
            loanDetails = LoanAccountData.populateLoanProductDefaults(loanDetails, selectedProduct);
        }

        return loanDetails;
    }

    @Override
    public LoanAccountData retrieveTemplateWithCompleteGroupAndProductDetails(final Long groupId, final Long productId) {

        context.authenticatedUser();

        GroupGeneralData groupAccount = this.groupReadPlatformService.retrieveOne(groupId);
        // get group associations
        Collection<ClientData> membersOfGroup = this.clientReadPlatformService.retrieveClientMembersOfGroup(groupId);
        if (!CollectionUtils.isEmpty(membersOfGroup)) {
            groupAccount = GroupGeneralData.withAssocations(groupAccount, membersOfGroup);
        }

        final LocalDate expectedDisbursementDate = DateUtils.getLocalDateOfTenant();
        LoanAccountData loanDetails = LoanAccountData.groupDefaults(groupAccount, expectedDisbursementDate);

        if (productId != null) {
            LoanProductData selectedProduct = this.loanProductReadPlatformService.retrieveLoanProduct(productId);
            loanDetails = LoanAccountData.populateLoanProductDefaults(loanDetails, selectedProduct);
        }

        return loanDetails;
    }

    @Override
    public LoanTransactionData retrieveLoanTransactionTemplate(final Long loanId) {

        context.authenticatedUser();

        // TODO - KW - OPTIMIZE - write simple sql query to fetch back date of
        // possible next transaction date.
        Loan loan = this.loanRepository.findOne(loanId);
        if (loan == null) { throw new LoanNotFoundException(loanId); }

        final MonetaryCurrency currency = loan.getCurrency();
        final ApplicationCurrency applicationCurrency = this.applicationCurrencyRepository.findOneWithNotFoundDetection(currency);

        final CurrencyData currencyData = applicationCurrency.toData();

        final LocalDate earliestUnpaidInstallmentDate = loan.possibleNextRepaymentDate();

        final Money possibleNextRepaymentAmount = loan.possibleNextRepaymentAmount();
        final LoanTransactionEnumData transactionType = LoanEnumerations.transactionType(LoanTransactionType.REPAYMENT);
        final List<EnumOptionData> paymentOptions = loanDropdownReadPlatformService.retrievePaymentTypeOptions();
        return new LoanTransactionData(null, transactionType, null, currencyData, earliestUnpaidInstallmentDate,
                possibleNextRepaymentAmount.getAmount(), null, null, null, null, paymentOptions);
    }

    @Override
    public LoanTransactionData retrieveWaiveInterestDetails(final Long loanId) {

        context.authenticatedUser();

        // TODO - KW -OPTIMIZE - write simple sql query to fetch back overdue
        // interest that can be waived along with the date of repayment period
        // interest is overdue.
        final Loan loan = this.loanRepository.findOne(loanId);
        if (loan == null) { throw new LoanNotFoundException(loanId); }

        final MonetaryCurrency currency = loan.getCurrency();
        final ApplicationCurrency applicationCurrency = this.applicationCurrencyRepository.findOneWithNotFoundDetection(currency);
        final CurrencyData currencyData = applicationCurrency.toData();

        final LoanTransaction waiveOfInterest = loan.deriveDefaultInterestWaiverTransaction();

        final LoanTransactionEnumData transactionType = LoanEnumerations.transactionType(LoanTransactionType.WAIVE_INTEREST);

        final BigDecimal amount = waiveOfInterest.getAmount(currency).getAmount();
        return new LoanTransactionData(null, transactionType, null, currencyData, waiveOfInterest.getTransactionDate(), amount, null, null,
                null, null);
    }

    @Override
    public LoanTransactionData retrieveNewClosureDetails() {

        context.authenticatedUser();

        final LoanTransactionEnumData transactionType = LoanEnumerations.transactionType(LoanTransactionType.WRITEOFF);
        return new LoanTransactionData(null, transactionType, null, null, DateUtils.getLocalDateOfTenant(), null, null, null, null, null);
    }

    @Override
    public LoanTransactionData retrieveDisbursalTemplate(final Long loanId) {
        final Loan loan = this.loanRepository.findOne(loanId);
        if (loan == null) { throw new LoanNotFoundException(loanId); }
        final LoanTransactionEnumData transactionType = LoanEnumerations.transactionType(LoanTransactionType.DISBURSEMENT);
        final List<EnumOptionData> paymentOptions = loanDropdownReadPlatformService.retrievePaymentTypeOptions();
        return new LoanTransactionData(null, transactionType, null, null, loan.getExpectedDisbursedOnLocalDate(), null, null, null, null,
                null, paymentOptions);
    }

    @Override
    public LoanTransactionData retrieveLoanTransaction(final Long loanId, final Long transactionId) {

        context.authenticatedUser();

        final Loan loan = this.loanRepository.findOne(loanId);
        if (loan == null) { throw new LoanNotFoundException(loanId); }

        final MonetaryCurrency currency = loan.getCurrency();
        final ApplicationCurrency applicationCurrency = this.applicationCurrencyRepository.findOneWithNotFoundDetection(currency);
        final CurrencyData currencyData = applicationCurrency.toData();

        final LoanTransaction transaction = this.loanTransactionRepository.findOne(transactionId);
        if (transaction == null) { throw new LoanTransactionNotFoundException(transactionId); }

        if (transaction.isNotBelongingToLoanOf(loan)) { throw new LoanTransactionNotFoundException(transactionId, loanId); }

        return transaction.toData(currencyData);
    }

    private static final class LoanMapper implements RowMapper<LoanAccountData> {

        public String loanSchema() {
            return "l.id as id, l.account_no as accountNo, l.external_id as externalId, l.fund_id as fundId, f.name as fundName,"
                    + " l.loan_type_enum as loanType, l.loanpurpose_cv_id as loanPurposeId, cv.code_value as loanPurposeName,"
                    + " lp.id as loanProductId, lp.name as loanProductName, lp.description as loanProductDescription,"
                    + " c.id as clientId, c.display_name as clientName, c.office_id as clientOfficeId,"
                    + " g.id as groupId, g.display_name as groupName,"
                    + " g.office_id as groupOfficeId, g.staff_id As groupStaffId , g.parent_id as groupParentId, "
                    + " g.hierarchy As groupHierarchy , g.external_id As groupExternalId, "
                    + " g.status_enum as statusEnum, g.activation_date as activationDate, "
                    + " l.submittedon_date as submittedOnDate, sbu.username as submittedByUsername, sbu.firstname as submittedByFirstname, sbu.lastname as submittedByLastname,"
                    + " l.rejectedon_date as rejectedOnDate, rbu.username as rejectedByUsername, rbu.firstname as rejectedByFirstname, rbu.lastname as rejectedByLastname,"
                    + " l.withdrawnon_date as withdrawnOnDate, wbu.username as withdrawnByUsername, wbu.firstname as withdrawnByFirstname, wbu.lastname as withdrawnByLastname,"
                    + " l.approvedon_date as approvedOnDate, abu.username as approvedByUsername, abu.firstname as approvedByFirstname, abu.lastname as approvedByLastname,"
                    + " l.expected_disbursedon_date as expectedDisbursementDate, l.disbursedon_date as actualDisbursementDate, dbu.username as disbursedByUsername, dbu.firstname as disbursedByFirstname, dbu.lastname as disbursedByLastname,"
                    + " l.closedon_date as closedOnDate, cbu.username as closedByUsername, cbu.firstname as closedByFirstname, cbu.lastname as closedByLastname,"
                    + " l.expected_firstrepaymenton_date as expectedFirstRepaymentOnDate, l.interest_calculated_from_date as interestChargedFromDate, l.expected_maturedon_date as expectedMaturityDate, "
                    + " l.principal_amount as principal, l.arrearstolerance_amount as inArrearsTolerance, l.number_of_repayments as numberOfRepayments, l.repay_every as repaymentEvery,"
                    + " l.nominal_interest_rate_per_period as interestRatePerPeriod, l.annual_nominal_interest_rate as annualInterestRate, "
                    + " l.repayment_period_frequency_enum as repaymentFrequencyType, l.interest_period_frequency_enum as interestRateFrequencyType, "
                    + " l.term_frequency as termFrequency, l.term_period_frequency_enum as termPeriodFrequencyType, "
                    + " l.amortization_method_enum as amortizationType, l.interest_method_enum as interestType, l.interest_calculated_in_period_enum as interestCalculationPeriodType,"
                    + " l.loan_status_id as lifeCycleStatusId, l.loan_transaction_strategy_id as transactionStrategyId, "
                    + " l.currency_code as currencyCode, l.currency_digits as currencyDigits, rc.`name` as currencyName, rc.display_symbol as currencyDisplaySymbol, rc.internationalized_name_code as currencyNameCode, "
                    + " l.loan_officer_id as loanOfficerId, s.display_name as loanOfficerName, "
                    + " l.principal_disbursed_derived as principalDisbursed,"
                    + " l.principal_repaid_derived as principalPaid,"
                    + " l.principal_writtenoff_derived as principalWrittenOff,"
                    + " l.principal_outstanding_derived as principalOutstanding,"
                    + " l.interest_charged_derived as interestCharged,"
                    + " l.interest_repaid_derived as interestPaid,"
                    + " l.interest_waived_derived as interestWaived,"
                    + " l.interest_writtenoff_derived as interestWrittenOff,"
                    + " l.interest_outstanding_derived as interestOutstanding,"
                    + " l.fee_charges_charged_derived as feeChargesCharged,"
                    + " l.total_charges_due_at_disbursement_derived as feeChargesDueAtDisbursementCharged,"
                    + " l.fee_charges_repaid_derived as feeChargesPaid,"
                    + " l.fee_charges_waived_derived as feeChargesWaived,"
                    + " l.fee_charges_writtenoff_derived as feeChargesWrittenOff,"
                    + " l.fee_charges_outstanding_derived as feeChargesOutstanding,"
                    + " l.penalty_charges_charged_derived as penaltyChargesCharged,"
                    + " l.penalty_charges_repaid_derived as penaltyChargesPaid,"
                    + " l.penalty_charges_waived_derived as penaltyChargesWaived,"
                    + " l.penalty_charges_writtenoff_derived as penaltyChargesWrittenOff,"
                    + " l.penalty_charges_outstanding_derived as penaltyChargesOutstanding,"
                    + " l.total_expected_repayment_derived as totalExpectedRepayment,"
                    + " l.total_repayment_derived as totalRepayment,"
                    + " l.total_expected_costofloan_derived as totalExpectedCostOfLoan,"
                    + " l.total_costofloan_derived as totalCostOfLoan,"
                    + " l.total_waived_derived as totalWaived,"
                    + " l.total_writtenoff_derived as totalWrittenOff,"
                    + " l.total_outstanding_derived as totalOutstanding,"
                    + " la.principal_overdue_derived as principalOverdue,"
                    + " la.interest_overdue_derived as interestOverdue,"
                    + " la.fee_charges_overdue_derived as feeChargesOverdue,"
                    + " la.penalty_charges_overdue_derived as penaltyChargesOverdue,"
                    + " la.total_overdue_derived as totalOverdue,"
                    + " la.overdue_since_date_derived as overdueSinceDate"
                    + " from m_loan l" //
                    + " join m_product_loan lp on lp.id = l.product_id" //
                    + " join m_currency rc on rc.`code` = l.currency_code" //
                    + " left join m_client c on c.id = l.client_id" //
                    + " left join m_group g on g.id = l.group_id" //
                    + " left join m_loan_arrears_aging la on la.loan_id = l.id" //
                    + " left join m_fund f on f.id = l.fund_id" //
                    + " left join m_staff s on s.id = l.loan_officer_id" //
                    + " left join m_appuser sbu on sbu.id = l.submittedon_userid"
                    + " left join m_appuser rbu on rbu.id = l.rejectedon_userid"
                    + " left join m_appuser wbu on wbu.id = l.withdrawnon_userid"
                    + " left join m_appuser abu on abu.id = l.approvedon_userid"
                    + " left join m_appuser dbu on dbu.id = l.disbursedon_userid"
                    + " left join m_appuser cbu on cbu.id = l.closedon_userid"
                    + " left join m_code_value cv on cv.id = l.loanpurpose_cv_id";
        }

        @Override
        public LoanAccountData mapRow(final ResultSet rs, @SuppressWarnings("unused") final int rowNum) throws SQLException {

            final String currencyCode = rs.getString("currencyCode");
            final String currencyName = rs.getString("currencyName");
            final String currencyNameCode = rs.getString("currencyNameCode");
            final String currencyDisplaySymbol = rs.getString("currencyDisplaySymbol");
            final Integer currencyDigits = JdbcSupport.getInteger(rs, "currencyDigits");
            final CurrencyData currencyData = new CurrencyData(currencyCode, currencyName, currencyDigits, currencyDisplaySymbol,
                    currencyNameCode);

            final Long id = rs.getLong("id");
            final String accountNo = rs.getString("accountNo");
            final String externalId = rs.getString("externalId");

            final Long clientId = JdbcSupport.getLong(rs, "clientId");
            final Long clientOfficeId = JdbcSupport.getLong(rs, "clientOfficeId");
            final String clientName = rs.getString("clientName");

            final Long groupId = JdbcSupport.getLong(rs, "groupId");
            final String groupName = rs.getString("groupName");
            final String groupExternalId = rs.getString("groupExternalId");
            final Long groupOfficeId = JdbcSupport.getLong(rs, "groupOfficeId");
            final Long groupStaffId = JdbcSupport.getLong(rs, "groupStaffId");
            final Long groupParentId = JdbcSupport.getLong(rs, "groupParentId");
            final String groupHierarchy = rs.getString("groupHierarchy");

            final Integer loanTypeId = JdbcSupport.getInteger(rs, "loanType");
            final EnumOptionData loanType = LoanEnumerations.loanType(loanTypeId);
            
            final Long fundId = JdbcSupport.getLong(rs, "fundId");
            final String fundName = rs.getString("fundName");

            final Long loanOfficerId = JdbcSupport.getLong(rs, "loanOfficerId");
            final String loanOfficerName = rs.getString("loanOfficerName");

            final Long loanPurposeId = JdbcSupport.getLong(rs, "loanPurposeId");
            final String loanPurposeName = rs.getString("loanPurposeName");

            final Long loanProductId = JdbcSupport.getLong(rs, "loanProductId");
            final String loanProductName = rs.getString("loanProductName");
            final String loanProductDescription = rs.getString("loanProductDescription");

            final LocalDate submittedOnDate = JdbcSupport.getLocalDate(rs, "submittedOnDate");
            final String submittedByUsername = rs.getString("submittedByUsername");
            final String submittedByFirstname = rs.getString("submittedByFirstname");
            final String submittedByLastname = rs.getString("submittedByLastname");

            final LocalDate rejectedOnDate = JdbcSupport.getLocalDate(rs, "rejectedOnDate");
            final String rejectedByUsername = rs.getString("rejectedByUsername");
            final String rejectedByFirstname = rs.getString("rejectedByFirstname");
            final String rejectedByLastname = rs.getString("rejectedByLastname");

            final LocalDate withdrawnOnDate = JdbcSupport.getLocalDate(rs, "withdrawnOnDate");
            final String withdrawnByUsername = rs.getString("withdrawnByUsername");
            final String withdrawnByFirstname = rs.getString("withdrawnByFirstname");
            final String withdrawnByLastname = rs.getString("withdrawnByLastname");

            final LocalDate approvedOnDate = JdbcSupport.getLocalDate(rs, "approvedOnDate");
            final String approvedByUsername = rs.getString("approvedByUsername");
            final String approvedByFirstname = rs.getString("approvedByFirstname");
            final String approvedByLastname = rs.getString("approvedByLastname");

            final LocalDate expectedDisbursementDate = JdbcSupport.getLocalDate(rs, "expectedDisbursementDate");
            final LocalDate actualDisbursementDate = JdbcSupport.getLocalDate(rs, "actualDisbursementDate");
            final String disbursedByUsername = rs.getString("disbursedByUsername");
            final String disbursedByFirstname = rs.getString("disbursedByFirstname");
            final String disbursedByLastname = rs.getString("disbursedByLastname");

            final LocalDate closedOnDate = JdbcSupport.getLocalDate(rs, "closedOnDate");
            final String closedByUsername = rs.getString("closedByUsername");
            final String closedByFirstname = rs.getString("closedByFirstname");
            final String closedByLastname = rs.getString("closedByLastname");

            final LocalDate expectedMaturityDate = JdbcSupport.getLocalDate(rs, "expectedMaturityDate");

            final LoanApplicationTimelineData timeline = new LoanApplicationTimelineData(submittedOnDate, submittedByUsername,
                    submittedByFirstname, submittedByLastname, rejectedOnDate, rejectedByUsername, rejectedByFirstname, rejectedByLastname,
                    withdrawnOnDate, withdrawnByUsername, withdrawnByFirstname, withdrawnByLastname, approvedOnDate, approvedByUsername,
                    approvedByFirstname, approvedByLastname, expectedDisbursementDate, actualDisbursementDate, disbursedByUsername,
                    disbursedByFirstname, disbursedByLastname, closedOnDate, closedByUsername, closedByFirstname, closedByLastname,
                    expectedMaturityDate);

            final BigDecimal principal = rs.getBigDecimal("principal");
            final BigDecimal inArrearsTolerance = rs.getBigDecimal("inArrearsTolerance");

            final Integer numberOfRepayments = JdbcSupport.getInteger(rs, "numberOfRepayments");
            final Integer repaymentEvery = JdbcSupport.getInteger(rs, "repaymentEvery");
            final BigDecimal interestRatePerPeriod = rs.getBigDecimal("interestRatePerPeriod");
            final BigDecimal annualInterestRate = rs.getBigDecimal("annualInterestRate");

            final Integer termFrequency = JdbcSupport.getInteger(rs, "termFrequency");
            final Integer termPeriodFrequencyTypeInt = JdbcSupport.getInteger(rs, "termPeriodFrequencyType");
            final EnumOptionData termPeriodFrequencyType = LoanEnumerations.termFrequencyType(termPeriodFrequencyTypeInt);

            final int repaymentFrequencyTypeInt = JdbcSupport.getInteger(rs, "repaymentFrequencyType");
            final EnumOptionData repaymentFrequencyType = LoanEnumerations.repaymentFrequencyType(repaymentFrequencyTypeInt);

            final int interestRateFrequencyTypeInt = JdbcSupport.getInteger(rs, "interestRateFrequencyType");
            final EnumOptionData interestRateFrequencyType = LoanEnumerations.interestRateFrequencyType(interestRateFrequencyTypeInt);

            final Long transactionStrategyId = JdbcSupport.getLong(rs, "transactionStrategyId");

            final int amortizationTypeInt = JdbcSupport.getInteger(rs, "amortizationType");
            final int interestTypeInt = JdbcSupport.getInteger(rs, "interestType");
            final int interestCalculationPeriodTypeInt = JdbcSupport.getInteger(rs, "interestCalculationPeriodType");

            final EnumOptionData amortizationType = LoanEnumerations.amortizationType(amortizationTypeInt);
            final EnumOptionData interestType = LoanEnumerations.interestType(interestTypeInt);
            final EnumOptionData interestCalculationPeriodType = LoanEnumerations
                    .interestCalculationPeriodType(interestCalculationPeriodTypeInt);

            final Integer lifeCycleStatusId = JdbcSupport.getInteger(rs, "lifeCycleStatusId");
            final LoanStatusEnumData status = LoanEnumerations.status(lifeCycleStatusId);

            // settings
            final LocalDate expectedFirstRepaymentOnDate = JdbcSupport.getLocalDate(rs, "expectedFirstRepaymentOnDate");
            final LocalDate interestChargedFromDate = JdbcSupport.getLocalDate(rs, "interestChargedFromDate");

            final BigDecimal feeChargesDueAtDisbursementCharged = JdbcSupport.getBigDecimalDefaultToZeroIfNull(rs,
                    "feeChargesDueAtDisbursementCharged");
            LoanSummaryData loanSummary = null;
            if (status.id().intValue() >= 300) {

                // loan summary
                final BigDecimal principalDisbursed = JdbcSupport.getBigDecimalDefaultToZeroIfNull(rs, "principalDisbursed");
                final BigDecimal principalPaid = JdbcSupport.getBigDecimalDefaultToZeroIfNull(rs, "principalPaid");
                final BigDecimal principalWrittenOff = JdbcSupport.getBigDecimalDefaultToZeroIfNull(rs, "principalWrittenOff");
                final BigDecimal principalOutstanding = JdbcSupport.getBigDecimalDefaultToZeroIfNull(rs, "principalOutstanding");
                final BigDecimal principalOverdue = JdbcSupport.getBigDecimalDefaultToZeroIfNull(rs, "principalOverdue");

                final BigDecimal interestCharged = JdbcSupport.getBigDecimalDefaultToZeroIfNull(rs, "interestCharged");
                final BigDecimal interestPaid = JdbcSupport.getBigDecimalDefaultToZeroIfNull(rs, "interestPaid");
                final BigDecimal interestWaived = JdbcSupport.getBigDecimalDefaultToZeroIfNull(rs, "interestWaived");
                final BigDecimal interestWrittenOff = JdbcSupport.getBigDecimalDefaultToZeroIfNull(rs, "interestWrittenOff");
                final BigDecimal interestOutstanding = JdbcSupport.getBigDecimalDefaultToZeroIfNull(rs, "interestOutstanding");
                final BigDecimal interestOverdue = JdbcSupport.getBigDecimalDefaultToZeroIfNull(rs, "interestOverdue");

                final BigDecimal feeChargesCharged = JdbcSupport.getBigDecimalDefaultToZeroIfNull(rs, "feeChargesCharged");
                final BigDecimal feeChargesPaid = JdbcSupport.getBigDecimalDefaultToZeroIfNull(rs, "feeChargesPaid");
                final BigDecimal feeChargesWaived = JdbcSupport.getBigDecimalDefaultToZeroIfNull(rs, "feeChargesWaived");
                final BigDecimal feeChargesWrittenOff = JdbcSupport.getBigDecimalDefaultToZeroIfNull(rs, "feeChargesWrittenOff");
                final BigDecimal feeChargesOutstanding = JdbcSupport.getBigDecimalDefaultToZeroIfNull(rs, "feeChargesOutstanding");
                final BigDecimal feeChargesOverdue = JdbcSupport.getBigDecimalDefaultToZeroIfNull(rs, "feeChargesOverdue");

                final BigDecimal penaltyChargesCharged = JdbcSupport.getBigDecimalDefaultToZeroIfNull(rs, "penaltyChargesCharged");
                final BigDecimal penaltyChargesPaid = JdbcSupport.getBigDecimalDefaultToZeroIfNull(rs, "penaltyChargesPaid");
                final BigDecimal penaltyChargesWaived = JdbcSupport.getBigDecimalDefaultToZeroIfNull(rs, "penaltyChargesWaived");
                final BigDecimal penaltyChargesWrittenOff = JdbcSupport.getBigDecimalDefaultToZeroIfNull(rs, "penaltyChargesWrittenOff");
                final BigDecimal penaltyChargesOutstanding = JdbcSupport.getBigDecimalDefaultToZeroIfNull(rs, "penaltyChargesOutstanding");
                final BigDecimal penaltyChargesOverdue = JdbcSupport.getBigDecimalDefaultToZeroIfNull(rs, "penaltyChargesOverdue");

                final BigDecimal totalExpectedRepayment = JdbcSupport.getBigDecimalDefaultToZeroIfNull(rs, "totalExpectedRepayment");
                final BigDecimal totalRepayment = JdbcSupport.getBigDecimalDefaultToZeroIfNull(rs, "totalRepayment");
                final BigDecimal totalExpectedCostOfLoan = JdbcSupport.getBigDecimalDefaultToZeroIfNull(rs, "totalExpectedCostOfLoan");
                final BigDecimal totalCostOfLoan = JdbcSupport.getBigDecimalDefaultToZeroIfNull(rs, "totalCostOfLoan");
                final BigDecimal totalWaived = JdbcSupport.getBigDecimalDefaultToZeroIfNull(rs, "totalWaived");
                final BigDecimal totalWrittenOff = JdbcSupport.getBigDecimalDefaultToZeroIfNull(rs, "totalWrittenOff");
                final BigDecimal totalOutstanding = JdbcSupport.getBigDecimalDefaultToZeroIfNull(rs, "totalOutstanding");
                final BigDecimal totalOverdue = JdbcSupport.getBigDecimalDefaultToZeroIfNull(rs, "totalOverdue");

                final LocalDate overdueSinceDate = JdbcSupport.getLocalDate(rs, "overdueSinceDate");

                loanSummary = new LoanSummaryData(currencyData, principalDisbursed, principalPaid, principalWrittenOff,
                        principalOutstanding, principalOverdue, interestCharged, interestPaid, interestWaived, interestWrittenOff,
                        interestOutstanding, interestOverdue, feeChargesCharged, feeChargesDueAtDisbursementCharged, feeChargesPaid,
                        feeChargesWaived, feeChargesWrittenOff, feeChargesOutstanding, feeChargesOverdue, penaltyChargesCharged,
                        penaltyChargesPaid, penaltyChargesWaived, penaltyChargesWrittenOff, penaltyChargesOutstanding,
                        penaltyChargesOverdue, totalExpectedRepayment, totalRepayment, totalExpectedCostOfLoan, totalCostOfLoan,
                        totalWaived, totalWrittenOff, totalOutstanding, totalOverdue, overdueSinceDate);
            }

            GroupGeneralData groupData = null;
            if (groupId != null) {
                final Integer groupStatusEnum = JdbcSupport.getInteger(rs, "statusEnum");
                final EnumOptionData groupStatus = ClientEnumerations.status(groupStatusEnum);
                final LocalDate activationDate = JdbcSupport.getLocalDate(rs, "activationDate");
                groupData = GroupGeneralData.instance(groupId, groupName, groupExternalId, groupStatus, activationDate, groupOfficeId,
                        null, groupParentId, null, groupStaffId, null, groupHierarchy);
            }

            return LoanAccountData.basicLoanDetails(id, accountNo, status, externalId, clientId, clientName, clientOfficeId, groupData,
                    loanType, loanProductId, loanProductName, loanProductDescription, fundId, fundName, loanPurposeId, loanPurposeName,
                    loanOfficerId, loanOfficerName, currencyData, principal, inArrearsTolerance, termFrequency, termPeriodFrequencyType,
                    numberOfRepayments, repaymentEvery, repaymentFrequencyType, transactionStrategyId, amortizationType,
                    interestRatePerPeriod, interestRateFrequencyType, annualInterestRate, interestType, interestCalculationPeriodType,
                    expectedFirstRepaymentOnDate, interestChargedFromDate, timeline, loanSummary, feeChargesDueAtDisbursementCharged);
        }
    }

    private static final class LoanScheduleResultSetExtractor implements ResultSetExtractor<LoanScheduleData> {

        private final CurrencyData currency;
        private final DisbursementData disbursement;
        private final BigDecimal totalFeeChargesDueAtDisbursement;
        private LocalDate lastDueDate;
        private BigDecimal outstandingLoanPrincipalBalance;

        public LoanScheduleResultSetExtractor(final RepaymentScheduleRelatedLoanData repaymentScheduleRelatedLoanData) {
            this.currency = repaymentScheduleRelatedLoanData.getCurrency();
            this.disbursement = repaymentScheduleRelatedLoanData.disbursementData();
            this.totalFeeChargesDueAtDisbursement = repaymentScheduleRelatedLoanData.getTotalFeeChargesAtDisbursement();
            this.lastDueDate = disbursement.disbursementDate();
            this.outstandingLoanPrincipalBalance = disbursement.amount();
        }

        public String schema() {

            return " ls.loan_id as loanId, ls.installment as period, ls.fromdate as fromDate, ls.duedate as dueDate, "
                    + " ls.principal_amount as principalDue, ls.principal_completed_derived as principalPaid, ls.principal_writtenoff_derived as principalWrittenOff, "
                    + " ls.interest_amount as interestDue, ls.interest_completed_derived as interestPaid, ls.interest_waived_derived as interestWaived, ls.interest_writtenoff_derived as interestWrittenOff, "
                    + " ls.fee_charges_amount as feeChargesDue, ls.fee_charges_completed_derived as feeChargesPaid, ls.fee_charges_waived_derived as feeChargesWaived, ls.fee_charges_writtenoff_derived as feeChargesWrittenOff, "
                    + " ls.penalty_charges_amount as penaltyChargesDue, ls.penalty_charges_completed_derived as penaltyChargesPaid, ls.penalty_charges_waived_derived as penaltyChargesWaived, ls.penalty_charges_writtenoff_derived as penaltyChargesWrittenOff "
                    + " from m_loan_repayment_schedule ls ";
        }

        @Override
        public LoanScheduleData extractData(final ResultSet rs) throws SQLException, DataAccessException {

            final LoanSchedulePeriodData disbursementPeriod = LoanSchedulePeriodData.disbursementOnlyPeriod(
                    this.disbursement.disbursementDate(), this.disbursement.amount(), this.totalFeeChargesDueAtDisbursement,
                    this.disbursement.isDisbursed());

            final Collection<LoanSchedulePeriodData> periods = new ArrayList<LoanSchedulePeriodData>();
            periods.add(disbursementPeriod);

            final MonetaryCurrency monCurrency = new MonetaryCurrency(this.currency.code(), this.currency.decimalPlaces());
            final BigDecimal totalPrincipalDisbursed = Money.of(monCurrency, this.disbursement.amount()).getAmount();
            Money totalPrincipalExpected = Money.zero(monCurrency);
            Money totalPrincipalPaid = Money.zero(monCurrency);
            Money totalInterestCharged = Money.zero(monCurrency);
            Money totalFeeChargesCharged = Money.zero(monCurrency);
            Money totalPenaltyChargesCharged = Money.zero(monCurrency);
            Money totalWaived = Money.zero(monCurrency);
            Money totalWrittenOff = Money.zero(monCurrency);
            Money totalRepaymentExpected = Money.zero(monCurrency);
            Money totalRepayment = Money.zero(monCurrency);
            Money totalOutstanding = Money.zero(monCurrency);

            // update totals with details of fees charged during disbursement
            totalFeeChargesCharged = totalFeeChargesCharged.plus(disbursementPeriod.feeChargesDue());
            totalRepaymentExpected = totalRepaymentExpected.plus(disbursementPeriod.feeChargesDue());
            totalRepayment = totalRepayment.plus(disbursementPeriod.feeChargesPaid());
            totalOutstanding = totalOutstanding.plus(disbursementPeriod.feeChargesDue()).minus(disbursementPeriod.feeChargesPaid());

            Integer loanTermInDays = Integer.valueOf(0);
            while (rs.next()) {

                final Long loanId = rs.getLong("loanId");
                final Integer period = JdbcSupport.getInteger(rs, "period");
                LocalDate fromDate = JdbcSupport.getLocalDate(rs, "fromDate");
                final LocalDate dueDate = JdbcSupport.getLocalDate(rs, "dueDate");

                Integer daysInPeriod = Integer.valueOf(0);
                if (fromDate != null) {
                    daysInPeriod = Days.daysBetween(fromDate, dueDate).getDays();
                    loanTermInDays = Integer.valueOf(loanTermInDays.intValue() + daysInPeriod.intValue());
                }

                final BigDecimal principalDue = JdbcSupport.getBigDecimalDefaultToZeroIfNull(rs, "principalDue");
                totalPrincipalExpected = totalPrincipalExpected.plus(principalDue);
                final BigDecimal principalPaid = JdbcSupport.getBigDecimalDefaultToZeroIfNull(rs, "principalPaid");
                totalPrincipalPaid = totalPrincipalPaid.plus(principalPaid);
                final BigDecimal principalWrittenOff = JdbcSupport.getBigDecimalDefaultToZeroIfNull(rs, "principalWrittenOff");

                final BigDecimal principalOutstanding = principalDue.subtract(principalPaid).subtract(principalWrittenOff);

                final BigDecimal interestExpectedDue = JdbcSupport.getBigDecimalDefaultToZeroIfNull(rs, "interestDue");
                totalInterestCharged = totalInterestCharged.plus(interestExpectedDue);
                final BigDecimal interestPaid = JdbcSupport.getBigDecimalDefaultToZeroIfNull(rs, "interestPaid");
                final BigDecimal interestWaived = JdbcSupport.getBigDecimalDefaultToZeroIfNull(rs, "interestWaived");
                final BigDecimal interestWrittenOff = JdbcSupport.getBigDecimalDefaultToZeroIfNull(rs, "interestWrittenOff");

                final BigDecimal interestActualDue = interestExpectedDue.subtract(interestWaived).subtract(interestWrittenOff);
                final BigDecimal interestOutstanding = interestActualDue.subtract(interestPaid);

                final BigDecimal feeChargesExpectedDue = JdbcSupport.getBigDecimalDefaultToZeroIfNull(rs, "feeChargesDue");
                totalFeeChargesCharged = totalFeeChargesCharged.plus(feeChargesExpectedDue);
                final BigDecimal feeChargesPaid = JdbcSupport.getBigDecimalDefaultToZeroIfNull(rs, "feeChargesPaid");
                final BigDecimal feeChargesWaived = JdbcSupport.getBigDecimalDefaultToZeroIfNull(rs, "feeChargesWaived");
                final BigDecimal feeChargesWrittenOff = JdbcSupport.getBigDecimalDefaultToZeroIfNull(rs, "feeChargesWrittenOff");

                final BigDecimal feeChargesActualDue = feeChargesExpectedDue.subtract(feeChargesWaived).subtract(feeChargesWrittenOff);
                final BigDecimal feeChargesOutstanding = feeChargesActualDue.subtract(feeChargesPaid);

                final BigDecimal penaltyChargesExpectedDue = JdbcSupport.getBigDecimalDefaultToZeroIfNull(rs, "penaltyChargesDue");
                totalPenaltyChargesCharged = totalPenaltyChargesCharged.plus(penaltyChargesExpectedDue);
                final BigDecimal penaltyChargesPaid = JdbcSupport.getBigDecimalDefaultToZeroIfNull(rs, "penaltyChargesPaid");
                final BigDecimal penaltyChargesWaived = JdbcSupport.getBigDecimalDefaultToZeroIfNull(rs, "penaltyChargesWaived");
                final BigDecimal penaltyChargesWrittenOff = JdbcSupport.getBigDecimalDefaultToZeroIfNull(rs, "penaltyChargesWrittenOff");

                final BigDecimal penaltyChargesActualDue = penaltyChargesExpectedDue.subtract(penaltyChargesWaived).subtract(
                        penaltyChargesWrittenOff);
                final BigDecimal penaltyChargesOutstanding = penaltyChargesActualDue.subtract(penaltyChargesPaid);

                final BigDecimal totalExpectedCostOfLoanForPeriod = interestExpectedDue.add(feeChargesExpectedDue).add(
                        penaltyChargesExpectedDue);

                final BigDecimal totalDueForPeriod = principalDue.add(totalExpectedCostOfLoanForPeriod);
                final BigDecimal totalPaidForPeriod = principalPaid.add(interestPaid).add(feeChargesPaid).add(penaltyChargesPaid);
                final BigDecimal totalWaivedForPeriod = interestWaived.add(feeChargesWaived).add(penaltyChargesWaived);
                totalWaived = totalWaived.plus(totalWaivedForPeriod);
                final BigDecimal totalWrittenOffForPeriod = principalWrittenOff.add(interestWrittenOff).add(feeChargesWrittenOff)
                        .add(penaltyChargesWrittenOff);
                totalWrittenOff = totalWrittenOff.plus(totalWrittenOffForPeriod);
                final BigDecimal totalOutstandingForPeriod = principalOutstanding.add(interestOutstanding).add(feeChargesOutstanding)
                        .add(penaltyChargesOutstanding);

                final BigDecimal totalActualCostOfLoanForPeriod = interestActualDue.add(feeChargesActualDue).add(penaltyChargesActualDue);

                totalRepaymentExpected = totalRepaymentExpected.plus(totalDueForPeriod);
                totalRepayment = totalRepayment.plus(totalPaidForPeriod);
                totalOutstanding = totalOutstanding.plus(totalOutstandingForPeriod);

                if (fromDate == null) {
                    fromDate = this.lastDueDate;
                }
                final BigDecimal outstandingPrincipalBalanceOfLoan = outstandingLoanPrincipalBalance.subtract(principalDue);

                // update based on current period values
                this.lastDueDate = dueDate;
                outstandingLoanPrincipalBalance = outstandingLoanPrincipalBalance.subtract(principalDue);

                final LoanSchedulePeriodData periodData = LoanSchedulePeriodData.repaymentPeriodWithPayments(loanId, period, fromDate,
                        dueDate, principalDue, principalPaid, principalWrittenOff, principalOutstanding, outstandingPrincipalBalanceOfLoan,
                        interestExpectedDue, interestPaid, interestWaived, interestWrittenOff, interestOutstanding, feeChargesExpectedDue,
                        feeChargesPaid, feeChargesWaived, feeChargesWrittenOff, feeChargesOutstanding, penaltyChargesExpectedDue,
                        penaltyChargesPaid, penaltyChargesWaived, penaltyChargesWrittenOff, penaltyChargesOutstanding, totalDueForPeriod,
                        totalPaidForPeriod, totalWaivedForPeriod, totalWrittenOffForPeriod, totalOutstandingForPeriod,
                        totalActualCostOfLoanForPeriod);

                periods.add(periodData);
            }

            return new LoanScheduleData(this.currency, periods, loanTermInDays, totalPrincipalDisbursed,
                    totalPrincipalExpected.getAmount(), totalPrincipalPaid.getAmount(), totalInterestCharged.getAmount(),
                    totalFeeChargesCharged.getAmount(), totalPenaltyChargesCharged.getAmount(), totalWaived.getAmount(),
                    totalWrittenOff.getAmount(), totalRepaymentExpected.getAmount(), totalRepayment.getAmount(),
                    totalOutstanding.getAmount());
        }
    }

    private static final class LoanTransactionsMapper implements RowMapper<LoanTransactionData> {

        public String LoanPaymentsSchema() {

            return " tr.id as id, tr.transaction_type_enum as transactionType, tr.transaction_date as `date`, tr.amount as total, "
                    + " tr.principal_portion_derived as principal, tr.interest_portion_derived as interest, "
                    + " tr.fee_charges_portion_derived as fees, tr.penalty_charges_portion_derived as penalties, "
                    + " pd.payment_type_enum as paymentType,pd.account_number as accountNumber,pd.check_number as checkNumber, "
                    + " pd.receipt_number as receiptNumber, pd.bank_number as bankNumber,pd.routing_code as routingCode, "
                    + " l.currency_code as currencyCode, l.currency_digits as currencyDigits, rc.`name` as currencyName, "
                    + " rc.display_symbol as currencyDisplaySymbol, rc.internationalized_name_code as currencyNameCode "
                    + " from m_loan l join m_loan_transaction tr on tr.loan_id = l.id"
                    + " join m_currency rc on rc.`code` = l.currency_code "
                    + " left JOIN m_payment_detail pd ON tr.payment_detail_id = pd.id";
        }

        @Override
        public LoanTransactionData mapRow(final ResultSet rs, @SuppressWarnings("unused") final int rowNum) throws SQLException {

            final String currencyCode = rs.getString("currencyCode");
            final String currencyName = rs.getString("currencyName");
            final String currencyNameCode = rs.getString("currencyNameCode");
            final String currencyDisplaySymbol = rs.getString("currencyDisplaySymbol");
            final Integer currencyDigits = JdbcSupport.getInteger(rs, "currencyDigits");
            final CurrencyData currencyData = new CurrencyData(currencyCode, currencyName, currencyDigits, currencyDisplaySymbol,
                    currencyNameCode);

            final Long id = rs.getLong("id");
            final int transactionTypeInt = JdbcSupport.getInteger(rs, "transactionType");
            final LoanTransactionEnumData transactionType = LoanEnumerations.transactionType(transactionTypeInt);

            PaymentDetailData paymentDetailData = null;

            if (transactionType.isPaymentOrReceipt()) {
                final Integer paymentTypeId = JdbcSupport.getInteger(rs, "paymentType");
                if (paymentTypeId != null) {
                    EnumOptionData paymentType = LoanEnumerations.paymentType(paymentTypeId);
                    final String accountNumber = rs.getString("accountNumber");
                    final String checkNumber = rs.getString("checkNumber");
                    final String routingCode = rs.getString("routingCode");
                    final String receiptNumber = rs.getString("receiptNumber");
                    final String bankNumber = rs.getString("bankNumber");
                    paymentDetailData = new PaymentDetailData(id, paymentType, accountNumber, checkNumber, routingCode, receiptNumber,
                            bankNumber);
                }
            }
            final LocalDate date = JdbcSupport.getLocalDate(rs, "date");
            final BigDecimal totalAmount = JdbcSupport.getBigDecimalDefaultToZeroIfNull(rs, "total");
            final BigDecimal principalPortion = JdbcSupport.getBigDecimalDefaultToZeroIfNull(rs, "principal");
            final BigDecimal interestPortion = JdbcSupport.getBigDecimalDefaultToZeroIfNull(rs, "interest");
            final BigDecimal feeChargesPortion = JdbcSupport.getBigDecimalDefaultToZeroIfNull(rs, "fees");
            final BigDecimal penaltyChargesPortion = JdbcSupport.getBigDecimalDefaultToZeroIfNull(rs, "penalties");

            return new LoanTransactionData(id, transactionType, paymentDetailData, currencyData, date, totalAmount, principalPortion,
                    interestPortion, feeChargesPortion, penaltyChargesPortion);
        }
    }

    @Override
    public LoanAccountData retrieveLoanProductDetailsTemplate(Long productId) {
        
        context.authenticatedUser();
        
        final LoanProductData loanProduct = this.loanProductReadPlatformService.retrieveLoanProduct(productId);
        final Collection<EnumOptionData> loanTermFrequencyTypeOptions = loanDropdownReadPlatformService.retrieveLoanTermFrequencyTypeOptions();
        final Collection<EnumOptionData> repaymentFrequencyTypeOptions = loanDropdownReadPlatformService.retrieveRepaymentFrequencyTypeOptions();
        final Collection<EnumOptionData> interestRateFrequencyTypeOptions = loanDropdownReadPlatformService.retrieveInterestRateFrequencyTypeOptions();
        final Collection<EnumOptionData> amortizationTypeOptions = loanDropdownReadPlatformService.retrieveLoanAmortizationTypeOptions();
        final Collection<EnumOptionData> interestTypeOptions = loanDropdownReadPlatformService.retrieveLoanInterestTypeOptions();
        final Collection<EnumOptionData> interestCalculationPeriodTypeOptions = loanDropdownReadPlatformService.retrieveLoanInterestRateCalculatedInPeriodOptions();
        final Collection<FundData> fundOptions = this.fundReadPlatformService.retrieveAllFunds();
        final Collection<TransactionProcessingStrategyData> repaymentStrategyOptions = this.loanDropdownReadPlatformService.retreiveTransactionProcessingStrategies();
        final Collection<CodeValueData> loanPurposeOptions = this.codeValueReadPlatformService.retrieveCodeValuesByCode("LoanPurpose");
        final Collection<CodeValueData> loanCollateralOptions = this.codeValueReadPlatformService.retrieveCodeValuesByCode("LoanCollateral");
        final boolean feeChargesOnly = false;
        final Collection<ChargeData> chargeOptions = this.chargeReadPlatformService.retrieveLoanApplicableCharges(feeChargesOnly);
 
        return LoanAccountData.loanProductWithTemplateDefaults(loanProduct, loanTermFrequencyTypeOptions, repaymentFrequencyTypeOptions,
                repaymentStrategyOptions, interestRateFrequencyTypeOptions, amortizationTypeOptions, interestTypeOptions,
                interestCalculationPeriodTypeOptions, fundOptions, chargeOptions, loanPurposeOptions, loanCollateralOptions);
    }

    @Override
    public LoanAccountData retrieveClientDetailsTemplate(Long clientId) {

        context.authenticatedUser();

        final ClientData clientAccount = this.clientReadPlatformService.retrieveOne(clientId);
        final LocalDate expectedDisbursementDate = DateUtils.getLocalDateOfTenant();

        return LoanAccountData.clientDefaults(clientAccount.id(), clientAccount.displayName(), clientAccount.officeId(),
                expectedDisbursementDate);
    }

    @Override
    public LoanAccountData retrieveGroupDetailsTemplate(Long groupId) {
        context.authenticatedUser();
        final GroupGeneralData groupAccount = this.groupReadPlatformService.retrieveOne(groupId);
        final LocalDate expectedDisbursementDate = DateUtils.getLocalDateOfTenant();
        return LoanAccountData.groupDefaults(groupAccount, expectedDisbursementDate);
    }

    @Override
    public LoanAccountData retrieveGroupAndMembersDetailsTemplate(Long groupId) {
        GroupGeneralData groupAccount = this.groupReadPlatformService.retrieveOne(groupId);
        final LocalDate expectedDisbursementDate = DateUtils.getLocalDateOfTenant();
 
     // get group associations
        Collection<ClientData> membersOfGroup = this.clientReadPlatformService.retrieveClientMembersOfGroup(groupId);
        if (!CollectionUtils.isEmpty(membersOfGroup)) {
            groupAccount = GroupGeneralData.withAssocations(groupAccount, membersOfGroup);
        }
        
        return LoanAccountData.groupDefaults(groupAccount, expectedDisbursementDate);
    }

    @Override
    public Collection<CalendarData> retrieveCalendars(Long groupId) {
        Collection<CalendarData> calendarsData = new ArrayList<CalendarData>();
        calendarsData.addAll(this.calendarReadPlatformService.retrieveParentCalendarsByEntity(groupId,CalendarEntityType.GROUPS.getValue(),null));
        calendarsData.addAll(this.calendarReadPlatformService.retrieveCalendarsByEntity(groupId,CalendarEntityType.GROUPS.getValue(),null));
        calendarsData = this.calendarReadPlatformService.generateRecurringDates(calendarsData);
        return calendarsData;
    }

    
}<|MERGE_RESOLUTION|>--- conflicted
+++ resolved
@@ -5,7 +5,6 @@
  */
 package org.mifosplatform.portfolio.loanaccount.service;
 
-<<<<<<< HEAD
 import java.math.BigDecimal;
 import java.sql.ResultSet;
 import java.sql.SQLException;
@@ -15,8 +14,6 @@
 import java.util.List;
 
 import org.apache.commons.lang.StringUtils;
-=======
->>>>>>> 97b8dab8
 import org.joda.time.Days;
 import org.joda.time.LocalDate;
 import org.mifosplatform.infrastructure.codes.data.CodeValueData;
@@ -45,8 +42,20 @@
 import org.mifosplatform.portfolio.fund.service.FundReadPlatformService;
 import org.mifosplatform.portfolio.group.data.GroupGeneralData;
 import org.mifosplatform.portfolio.group.service.GroupReadPlatformService;
-import org.mifosplatform.portfolio.loanaccount.data.*;
-import org.mifosplatform.portfolio.loanaccount.domain.*;
+import org.mifosplatform.portfolio.loanaccount.data.DisbursementData;
+import org.mifosplatform.portfolio.loanaccount.data.LoanAccountData;
+import org.mifosplatform.portfolio.loanaccount.data.LoanApplicationTimelineData;
+import org.mifosplatform.portfolio.loanaccount.data.LoanStatusEnumData;
+import org.mifosplatform.portfolio.loanaccount.data.LoanSummaryData;
+import org.mifosplatform.portfolio.loanaccount.data.LoanTransactionData;
+import org.mifosplatform.portfolio.loanaccount.data.LoanTransactionEnumData;
+import org.mifosplatform.portfolio.loanaccount.data.PaymentDetailData;
+import org.mifosplatform.portfolio.loanaccount.data.RepaymentScheduleRelatedLoanData;
+import org.mifosplatform.portfolio.loanaccount.domain.Loan;
+import org.mifosplatform.portfolio.loanaccount.domain.LoanRepository;
+import org.mifosplatform.portfolio.loanaccount.domain.LoanTransaction;
+import org.mifosplatform.portfolio.loanaccount.domain.LoanTransactionRepository;
+import org.mifosplatform.portfolio.loanaccount.domain.LoanTransactionType;
 import org.mifosplatform.portfolio.loanaccount.exception.LoanNotFoundException;
 import org.mifosplatform.portfolio.loanaccount.exception.LoanTransactionNotFoundException;
 import org.mifosplatform.portfolio.loanaccount.loanschedule.data.LoanScheduleData;
@@ -65,13 +74,6 @@
 import org.springframework.stereotype.Service;
 import org.springframework.util.CollectionUtils;
 
-import java.math.BigDecimal;
-import java.sql.ResultSet;
-import java.sql.SQLException;
-import java.util.ArrayList;
-import java.util.Collection;
-import java.util.List;
-
 @Service
 public class LoanReadPlatformServiceImpl implements LoanReadPlatformService {
 
@@ -99,7 +101,8 @@
             final LoanProductReadPlatformService loanProductReadPlatformService, final ClientReadPlatformService clientReadPlatformService,
             final GroupReadPlatformService groupReadPlatformService, final LoanDropdownReadPlatformService loanDropdownReadPlatformService,
             final FundReadPlatformService fundReadPlatformService, final ChargeReadPlatformService chargeReadPlatformService,
-            final CodeValueReadPlatformService codeValueReadPlatformService, final TenantAwareRoutingDataSource dataSource, final CalendarReadPlatformService calendarReadPlatformService) {
+            final CodeValueReadPlatformService codeValueReadPlatformService, final TenantAwareRoutingDataSource dataSource,
+            final CalendarReadPlatformService calendarReadPlatformService) {
         this.context = context;
         this.loanRepository = loanRepository;
         this.loanTransactionRepository = loanTransactionRepository;
@@ -218,7 +221,7 @@
         return this.paginationHelper.fetchPage(this.jdbcTemplate, sqlCountRows, sqlBuilder.toString(), finalObjectArray,
                 this.loaanLoanMapper);
     }
-    
+
     @Override
     public LoanAccountData retrieveTemplateWithClientAndProductDetails(final Long clientId, final Long productId) {
 
@@ -469,7 +472,7 @@
 
             final Integer loanTypeId = JdbcSupport.getInteger(rs, "loanType");
             final EnumOptionData loanType = LoanEnumerations.loanType(loanTypeId);
-            
+
             final Long fundId = JdbcSupport.getLong(rs, "fundId");
             final String fundName = rs.getString("fundName");
 
@@ -841,31 +844,37 @@
     }
 
     @Override
-    public LoanAccountData retrieveLoanProductDetailsTemplate(Long productId) {
-        
+    public LoanAccountData retrieveLoanProductDetailsTemplate(final Long productId) {
+
         context.authenticatedUser();
-        
+
         final LoanProductData loanProduct = this.loanProductReadPlatformService.retrieveLoanProduct(productId);
-        final Collection<EnumOptionData> loanTermFrequencyTypeOptions = loanDropdownReadPlatformService.retrieveLoanTermFrequencyTypeOptions();
-        final Collection<EnumOptionData> repaymentFrequencyTypeOptions = loanDropdownReadPlatformService.retrieveRepaymentFrequencyTypeOptions();
-        final Collection<EnumOptionData> interestRateFrequencyTypeOptions = loanDropdownReadPlatformService.retrieveInterestRateFrequencyTypeOptions();
+        final Collection<EnumOptionData> loanTermFrequencyTypeOptions = loanDropdownReadPlatformService
+                .retrieveLoanTermFrequencyTypeOptions();
+        final Collection<EnumOptionData> repaymentFrequencyTypeOptions = loanDropdownReadPlatformService
+                .retrieveRepaymentFrequencyTypeOptions();
+        final Collection<EnumOptionData> interestRateFrequencyTypeOptions = loanDropdownReadPlatformService
+                .retrieveInterestRateFrequencyTypeOptions();
         final Collection<EnumOptionData> amortizationTypeOptions = loanDropdownReadPlatformService.retrieveLoanAmortizationTypeOptions();
         final Collection<EnumOptionData> interestTypeOptions = loanDropdownReadPlatformService.retrieveLoanInterestTypeOptions();
-        final Collection<EnumOptionData> interestCalculationPeriodTypeOptions = loanDropdownReadPlatformService.retrieveLoanInterestRateCalculatedInPeriodOptions();
+        final Collection<EnumOptionData> interestCalculationPeriodTypeOptions = loanDropdownReadPlatformService
+                .retrieveLoanInterestRateCalculatedInPeriodOptions();
         final Collection<FundData> fundOptions = this.fundReadPlatformService.retrieveAllFunds();
-        final Collection<TransactionProcessingStrategyData> repaymentStrategyOptions = this.loanDropdownReadPlatformService.retreiveTransactionProcessingStrategies();
+        final Collection<TransactionProcessingStrategyData> repaymentStrategyOptions = this.loanDropdownReadPlatformService
+                .retreiveTransactionProcessingStrategies();
         final Collection<CodeValueData> loanPurposeOptions = this.codeValueReadPlatformService.retrieveCodeValuesByCode("LoanPurpose");
-        final Collection<CodeValueData> loanCollateralOptions = this.codeValueReadPlatformService.retrieveCodeValuesByCode("LoanCollateral");
+        final Collection<CodeValueData> loanCollateralOptions = this.codeValueReadPlatformService
+                .retrieveCodeValuesByCode("LoanCollateral");
         final boolean feeChargesOnly = false;
         final Collection<ChargeData> chargeOptions = this.chargeReadPlatformService.retrieveLoanApplicableCharges(feeChargesOnly);
- 
+
         return LoanAccountData.loanProductWithTemplateDefaults(loanProduct, loanTermFrequencyTypeOptions, repaymentFrequencyTypeOptions,
                 repaymentStrategyOptions, interestRateFrequencyTypeOptions, amortizationTypeOptions, interestTypeOptions,
                 interestCalculationPeriodTypeOptions, fundOptions, chargeOptions, loanPurposeOptions, loanCollateralOptions);
     }
 
     @Override
-    public LoanAccountData retrieveClientDetailsTemplate(Long clientId) {
+    public LoanAccountData retrieveClientDetailsTemplate(final Long clientId) {
 
         context.authenticatedUser();
 
@@ -877,7 +886,7 @@
     }
 
     @Override
-    public LoanAccountData retrieveGroupDetailsTemplate(Long groupId) {
+    public LoanAccountData retrieveGroupDetailsTemplate(final Long groupId) {
         context.authenticatedUser();
         final GroupGeneralData groupAccount = this.groupReadPlatformService.retrieveOne(groupId);
         final LocalDate expectedDisbursementDate = DateUtils.getLocalDateOfTenant();
@@ -885,27 +894,28 @@
     }
 
     @Override
-    public LoanAccountData retrieveGroupAndMembersDetailsTemplate(Long groupId) {
+    public LoanAccountData retrieveGroupAndMembersDetailsTemplate(final Long groupId) {
         GroupGeneralData groupAccount = this.groupReadPlatformService.retrieveOne(groupId);
         final LocalDate expectedDisbursementDate = DateUtils.getLocalDateOfTenant();
- 
-     // get group associations
+
+        // get group associations
         Collection<ClientData> membersOfGroup = this.clientReadPlatformService.retrieveClientMembersOfGroup(groupId);
         if (!CollectionUtils.isEmpty(membersOfGroup)) {
             groupAccount = GroupGeneralData.withAssocations(groupAccount, membersOfGroup);
         }
-        
+
         return LoanAccountData.groupDefaults(groupAccount, expectedDisbursementDate);
     }
 
     @Override
-    public Collection<CalendarData> retrieveCalendars(Long groupId) {
+    public Collection<CalendarData> retrieveCalendars(final Long groupId) {
         Collection<CalendarData> calendarsData = new ArrayList<CalendarData>();
-        calendarsData.addAll(this.calendarReadPlatformService.retrieveParentCalendarsByEntity(groupId,CalendarEntityType.GROUPS.getValue(),null));
-        calendarsData.addAll(this.calendarReadPlatformService.retrieveCalendarsByEntity(groupId,CalendarEntityType.GROUPS.getValue(),null));
+        calendarsData.addAll(this.calendarReadPlatformService.retrieveParentCalendarsByEntity(groupId,
+                CalendarEntityType.GROUPS.getValue(), null));
+        calendarsData
+                .addAll(this.calendarReadPlatformService.retrieveCalendarsByEntity(groupId, CalendarEntityType.GROUPS.getValue(), null));
         calendarsData = this.calendarReadPlatformService.generateRecurringDates(calendarsData);
         return calendarsData;
     }
 
-    
 }