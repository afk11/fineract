--- conflicted
+++ resolved
@@ -1064,12 +1064,8 @@
             return " tr.id as id, tr.transaction_type_enum as transactionType, tr.transaction_date as `date`, tr.amount as total, "
                     + " tr.principal_portion_derived as principal, tr.interest_portion_derived as interest, "
                     + " tr.fee_charges_portion_derived as fees, tr.penalty_charges_portion_derived as penalties, "
-<<<<<<< HEAD
                     + " tr.overpayment_portion_derived as overpayment, tr.outstanding_loan_balance_derived as outstandingLoanBalance, "
-=======
-                    + " tr.overpayment_portion_derived as overpayment, "
                     + " tr.submitted_on_date as submittedOnDate, "
->>>>>>> 54ad3172
                     + " pd.payment_type_cv_id as paymentType,pd.account_number as accountNumber,pd.check_number as checkNumber, "
                     + " pd.receipt_number as receiptNumber, pd.bank_number as bankNumber,pd.routing_code as routingCode, "
                     + " l.currency_code as currencyCode, l.currency_digits as currencyDigits, l.currency_multiplesof as inMultiplesOf, rc.`name` as currencyName, "
@@ -1157,11 +1153,7 @@
 
             return new LoanTransactionData(id, officeId, officeName, transactionType, paymentDetailData, currencyData, date, totalAmount,
                     principalPortion, interestPortion, feeChargesPortion, penaltyChargesPortion, overPaymentPortion, externalId, transfer,
-<<<<<<< HEAD
-                    null, outstandingLoanBalance);
-=======
-                    null,submittedOnDate);
->>>>>>> 54ad3172
+                    null, outstandingLoanBalance, submittedOnDate);
         }
     }
 
