/**
 * This Source Code Form is subject to the terms of the Mozilla Public
 * License, v. 2.0. If a copy of the MPL was not distributed with this file,
 * You can obtain one at http://mozilla.org/MPL/2.0/.
 */
package org.mifosplatform.portfolio.loanaccount.domain;

import java.math.BigDecimal;
import java.math.MathContext;
import java.math.RoundingMode;
import java.util.ArrayList;
import java.util.Collection;
import java.util.Collections;
import java.util.Date;
import java.util.HashSet;
import java.util.Iterator;
import java.util.LinkedHashMap;
import java.util.List;
import java.util.Locale;
import java.util.Map;
import java.util.Set;

import javax.persistence.CascadeType;
import javax.persistence.Column;
import javax.persistence.Embedded;
import javax.persistence.Entity;
import javax.persistence.EnumType;
import javax.persistence.Enumerated;
import javax.persistence.FetchType;
import javax.persistence.JoinColumn;
import javax.persistence.ManyToOne;
import javax.persistence.OneToMany;
import javax.persistence.OneToOne;
import javax.persistence.OrderBy;
import javax.persistence.Table;
import javax.persistence.Temporal;
import javax.persistence.TemporalType;
import javax.persistence.Transient;
import javax.persistence.UniqueConstraint;

import org.apache.commons.lang.ObjectUtils;
import org.apache.commons.lang.StringUtils;
import org.hibernate.annotations.LazyCollection;
import org.hibernate.annotations.LazyCollectionOption;
import org.joda.time.LocalDate;
import org.joda.time.format.DateTimeFormat;
import org.joda.time.format.DateTimeFormatter;
import org.mifosplatform.infrastructure.codes.domain.CodeValue;
import org.mifosplatform.infrastructure.core.api.JsonCommand;
import org.mifosplatform.infrastructure.core.data.ApiParameterError;
import org.mifosplatform.infrastructure.core.exception.PlatformApiDataValidationException;
import org.mifosplatform.infrastructure.core.serialization.JsonParserHelper;
import org.mifosplatform.infrastructure.core.service.DateUtils;
import org.mifosplatform.infrastructure.security.service.RandomPasswordGenerator;
import org.mifosplatform.organisation.holiday.domain.Holiday;
import org.mifosplatform.organisation.holiday.service.HolidayUtil;
import org.mifosplatform.organisation.monetary.data.CurrencyData;
import org.mifosplatform.organisation.monetary.domain.ApplicationCurrency;
import org.mifosplatform.organisation.monetary.domain.MonetaryCurrency;
import org.mifosplatform.organisation.monetary.domain.Money;
import org.mifosplatform.organisation.office.domain.Office;
import org.mifosplatform.organisation.staff.domain.Staff;
import org.mifosplatform.organisation.workingdays.domain.WorkingDays;
import org.mifosplatform.organisation.workingdays.service.WorkingDaysUtil;
import org.mifosplatform.portfolio.accountdetails.domain.AccountType;
import org.mifosplatform.portfolio.calendar.domain.Calendar;
import org.mifosplatform.portfolio.calendar.domain.CalendarInstance;
import org.mifosplatform.portfolio.calendar.service.CalendarUtils;
import org.mifosplatform.portfolio.charge.domain.ChargeCalculationType;
import org.mifosplatform.portfolio.charge.exception.LoanChargeCannotBeAddedException;
import org.mifosplatform.portfolio.client.domain.Client;
import org.mifosplatform.portfolio.collateral.data.CollateralData;
import org.mifosplatform.portfolio.collateral.domain.LoanCollateral;
import org.mifosplatform.portfolio.common.domain.DayOfWeekType;
import org.mifosplatform.portfolio.common.domain.NthDayType;
import org.mifosplatform.portfolio.common.domain.PeriodFrequencyType;
import org.mifosplatform.portfolio.fund.domain.Fund;
import org.mifosplatform.portfolio.group.domain.Group;
import org.mifosplatform.portfolio.loanaccount.api.LoanApiConstants;
import org.mifosplatform.portfolio.loanaccount.command.LoanChargeCommand;
import org.mifosplatform.portfolio.loanaccount.data.DisbursementData;
import org.mifosplatform.portfolio.loanaccount.data.HolidayDetailDTO;
import org.mifosplatform.portfolio.loanaccount.data.LoanTermVariationsData;
import org.mifosplatform.portfolio.loanaccount.data.ScheduleGeneratorDTO;
import org.mifosplatform.portfolio.loanaccount.domain.transactionprocessor.LoanRepaymentScheduleTransactionProcessor;
import org.mifosplatform.portfolio.loanaccount.exception.ExceedingTrancheCountException;
import org.mifosplatform.portfolio.loanaccount.exception.InvalidLoanStateTransitionException;
import org.mifosplatform.portfolio.loanaccount.exception.InvalidLoanTransactionTypeException;
import org.mifosplatform.portfolio.loanaccount.exception.LoanApplicationDateException;
import org.mifosplatform.portfolio.loanaccount.exception.LoanDisbursalException;
import org.mifosplatform.portfolio.loanaccount.exception.LoanOfficerAssignmentDateException;
import org.mifosplatform.portfolio.loanaccount.exception.LoanOfficerAssignmentException;
import org.mifosplatform.portfolio.loanaccount.exception.LoanOfficerUnassignmentDateException;
import org.mifosplatform.portfolio.loanaccount.exception.MultiDisbursementDataRequiredException;
import org.mifosplatform.portfolio.loanaccount.loanschedule.domain.AprCalculator;
import org.mifosplatform.portfolio.loanaccount.loanschedule.domain.LoanApplicationTerms;
import org.mifosplatform.portfolio.loanaccount.loanschedule.domain.LoanScheduleGenerator;
import org.mifosplatform.portfolio.loanaccount.loanschedule.domain.LoanScheduleGeneratorFactory;
import org.mifosplatform.portfolio.loanaccount.loanschedule.domain.LoanScheduleModel;
import org.mifosplatform.portfolio.loanaccount.loanschedule.domain.LoanScheduleModelPeriod;
import org.mifosplatform.portfolio.loanproduct.LoanProductConstants;
import org.mifosplatform.portfolio.loanproduct.domain.AmortizationMethod;
import org.mifosplatform.portfolio.loanproduct.domain.InterestCalculationPeriodMethod;
import org.mifosplatform.portfolio.loanproduct.domain.InterestMethod;
import org.mifosplatform.portfolio.loanproduct.domain.LoanProduct;
import org.mifosplatform.portfolio.loanproduct.domain.LoanProductRelatedDetail;
import org.mifosplatform.portfolio.loanproduct.domain.LoanTransactionProcessingStrategy;
import org.mifosplatform.portfolio.loanproduct.domain.RecalculationFrequencyType;
import org.mifosplatform.portfolio.loanproduct.service.LoanEnumerations;
import org.mifosplatform.useradministration.domain.AppUser;
import org.springframework.data.jpa.domain.AbstractPersistable;

import com.google.gson.JsonArray;
import com.google.gson.JsonObject;
import com.google.gson.JsonPrimitive;

@Entity
@Table(name = "m_loan", uniqueConstraints = { @UniqueConstraint(columnNames = { "account_no" }, name = "loan_account_no_UNIQUE"),
        @UniqueConstraint(columnNames = { "external_id" }, name = "loan_externalid_UNIQUE") })
public class Loan extends AbstractPersistable<Long> {

    @Column(name = "account_no", length = 20, unique = true, nullable = false)
    private String accountNumber;

    @Column(name = "external_id")
    private String externalId;

    @ManyToOne
    @JoinColumn(name = "client_id", nullable = true)
    private Client client;

    @ManyToOne
    @JoinColumn(name = "group_id", nullable = true)
    private Group group;

    @Column(name = "loan_type_enum", nullable = false)
    private Integer loanType;

    @ManyToOne
    @JoinColumn(name = "product_id", nullable = false)
    private LoanProduct loanProduct;

    @ManyToOne(optional = true)
    @JoinColumn(name = "fund_id", nullable = true)
    private Fund fund;

    @ManyToOne
    @JoinColumn(name = "loan_officer_id", nullable = true)
    private Staff loanOfficer;

    @ManyToOne
    @JoinColumn(name = "loanpurpose_cv_id", nullable = true)
    private CodeValue loanPurpose;

    @ManyToOne
    @JoinColumn(name = "loan_transaction_strategy_id", nullable = true)
    private LoanTransactionProcessingStrategy transactionProcessingStrategy;

    @Embedded
    private LoanProductRelatedDetail loanRepaymentScheduleDetail;
    
    @Column(name = "repayment_frequency_nth_day_enum", nullable = false)
    private Integer repaymentFrequencyNthDayType;
    
    @Column(name = "repayment_frequency_day_of_week_enum", nullable = false)
    private Integer repaymentFrequencyDayOfWeekType;

    @Column(name = "term_frequency", nullable = false)
    private Integer termFrequency;

    @Column(name = "term_period_frequency_enum", nullable = false)
    private Integer termPeriodFrequencyType;

    @Column(name = "loan_status_id", nullable = false)
    private Integer loanStatus;

    @Column(name = "sync_disbursement_with_meeting", nullable = true)
    private Boolean syncDisbursementWithMeeting;

    // loan application states
    @Temporal(TemporalType.DATE)
    @Column(name = "submittedon_date")
    private Date submittedOnDate;

    @ManyToOne(optional = true)
    @JoinColumn(name = "submittedon_userid", nullable = true)
    private AppUser submittedBy;

    @Temporal(TemporalType.DATE)
    @Column(name = "rejectedon_date")
    private Date rejectedOnDate;

    @ManyToOne(optional = true)
    @JoinColumn(name = "rejectedon_userid", nullable = true)
    private AppUser rejectedBy;

    @Temporal(TemporalType.DATE)
    @Column(name = "withdrawnon_date")
    private Date withdrawnOnDate;

    @ManyToOne(optional = true)
    @JoinColumn(name = "withdrawnon_userid", nullable = true)
    private AppUser withdrawnBy;

    @Temporal(TemporalType.DATE)
    @Column(name = "approvedon_date")
    private Date approvedOnDate;

    @ManyToOne(optional = true)
    @JoinColumn(name = "approvedon_userid", nullable = true)
    private AppUser approvedBy;

    @Temporal(TemporalType.DATE)
    @Column(name = "expected_disbursedon_date")
    private Date expectedDisbursementDate;

    @Temporal(TemporalType.DATE)
    @Column(name = "disbursedon_date")
    private Date actualDisbursementDate;

    @ManyToOne(optional = true)
    @JoinColumn(name = "disbursedon_userid", nullable = true)
    private AppUser disbursedBy;

    @Temporal(TemporalType.DATE)
    @Column(name = "closedon_date")
    private Date closedOnDate;

    @ManyToOne(optional = true)
    @JoinColumn(name = "closedon_userid", nullable = true)
    private AppUser closedBy;

    @Temporal(TemporalType.DATE)
    @Column(name = "writtenoffon_date")
    private Date writtenOffOnDate;

    @Temporal(TemporalType.DATE)
    @Column(name = "rescheduledon_date")
    private Date rescheduledOnDate;

    @ManyToOne(optional = true)
    @JoinColumn(name = "rescheduledon_userid", nullable = true)
    private AppUser rescheduledByUser;

    @Temporal(TemporalType.DATE)
    @Column(name = "expected_maturedon_date")
    private Date expectedMaturityDate;

    @Temporal(TemporalType.DATE)
    @Column(name = "maturedon_date")
    private Date actualMaturityDate;

    @Temporal(TemporalType.DATE)
    @Column(name = "expected_firstrepaymenton_date")
    private Date expectedFirstRepaymentOnDate;

    @Temporal(TemporalType.DATE)
    @Column(name = "interest_calculated_from_date")
    private Date interestChargedFromDate;

    @Column(name = "total_overpaid_derived", scale = 6, precision = 19)
    private BigDecimal totalOverpaid;

    @Column(name = "loan_counter")
    private Integer loanCounter;

    @Column(name = "loan_product_counter")
    private Integer loanProductCounter;

    @LazyCollection(LazyCollectionOption.FALSE)
    @OneToMany(cascade = CascadeType.ALL, mappedBy = "loan", orphanRemoval = true)
    private Set<LoanCharge> charges = new HashSet<>();

    @LazyCollection(LazyCollectionOption.FALSE)
    @OneToMany(cascade = CascadeType.ALL, mappedBy = "loan", orphanRemoval = true)
    private Set<LoanCollateral> collateral = null;

    @LazyCollection(LazyCollectionOption.FALSE)
    @OneToMany(cascade = CascadeType.ALL, mappedBy = "loan", orphanRemoval = true)
    private Set<LoanOfficerAssignmentHistory> loanOfficerHistory;

    // see
    // http://stackoverflow.com/questions/4334970/hibernate-cannot-simultaneously-fetch-multiple-bags
    @LazyCollection(LazyCollectionOption.FALSE)
    @OneToMany(cascade = CascadeType.ALL, mappedBy = "loan", orphanRemoval = true)
    private final List<LoanRepaymentScheduleInstallment> repaymentScheduleInstallments = new ArrayList<>();

    // see
    // http://stackoverflow.com/questions/4334970/hibernate-cannot-simultaneously-fetch-multiple-bags
    @OrderBy(value = "dateOf, id")
    @LazyCollection(LazyCollectionOption.FALSE)
    @OneToMany(cascade = CascadeType.ALL, mappedBy = "loan", orphanRemoval = true)
    private final List<LoanTransaction> loanTransactions = new ArrayList<>();

    @Embedded
    private LoanSummary summary;

    @OneToOne(mappedBy = "loan", cascade = CascadeType.ALL, optional = true, orphanRemoval = true, fetch = FetchType.LAZY)
    private LoanSummaryArrearsAging summaryArrearsAging;

    @Transient
    private boolean accountNumberRequiresAutoGeneration = false;
    @Transient
    private LoanRepaymentScheduleTransactionProcessorFactory transactionProcessorFactory;

    @Transient
    private LoanLifecycleStateMachine loanLifecycleStateMachine;
    @Transient
    private LoanSummaryWrapper loanSummaryWrapper;

    @Column(name = "approved_principal", scale = 6, precision = 19, nullable = false)
    private BigDecimal approvedPrincipal;

    @Column(name = "fixed_emi_amount", scale = 6, precision = 19, nullable = true)
    private BigDecimal fixedEmiAmount;

    @Column(name = "max_outstanding_loan_balance", scale = 6, precision = 19, nullable = false)
    private BigDecimal maxOutstandingLoanBalance;

    @LazyCollection(LazyCollectionOption.FALSE)
    @OneToMany(cascade = CascadeType.ALL, mappedBy = "loan", orphanRemoval = true)
    private Set<LoanDisbursementDetails> disbursementDetails = new HashSet<>();

    @OrderBy(value = "termApplicableFrom, id")
    @LazyCollection(LazyCollectionOption.FALSE)
    @OneToMany(cascade = CascadeType.ALL, mappedBy = "loan", orphanRemoval = true)
    private final Set<LoanTermVariations> loanTermVariations = new HashSet<>();

    @Column(name = "total_recovered_derived", scale = 6, precision = 19)
    private BigDecimal totalRecovered;

    @LazyCollection(LazyCollectionOption.FALSE)
    @OneToOne(cascade = CascadeType.ALL, mappedBy = "loan", optional = true, orphanRemoval = true)
    private LoanInterestRecalculationDetails loanInterestRecalculationDetails;

    @Column(name = "is_npa", nullable = false)
    private boolean isNpa;

    @Temporal(TemporalType.DATE)
    @Column(name = "accrued_till")
    private Date accruedTill;

    public static Loan newIndividualLoanApplication(final String accountNo, final Client client, final Integer loanType,
            final LoanProduct loanProduct, final Fund fund, final Staff officer, final CodeValue loanPurpose,
            final LoanTransactionProcessingStrategy transactionProcessingStrategy,
            final LoanProductRelatedDetail loanRepaymentScheduleDetail, final Set<LoanCharge> loanCharges,
            final Set<LoanCollateral> collateral, final BigDecimal fixedEmiAmount, final Set<LoanDisbursementDetails> disbursementDetails,
            final BigDecimal maxOutstandingLoanBalance) {
        final LoanStatus status = null;
        final Group group = null;
        final Boolean syncDisbursementWithMeeting = null;
        return new Loan(accountNo, client, group, loanType, fund, officer, loanPurpose, transactionProcessingStrategy, loanProduct,
                loanRepaymentScheduleDetail, status, loanCharges, collateral, syncDisbursementWithMeeting, fixedEmiAmount,
                disbursementDetails, maxOutstandingLoanBalance);
    }

    public static Loan newGroupLoanApplication(final String accountNo, final Group group, final Integer loanType,
            final LoanProduct loanProduct, final Fund fund, final Staff officer, final CodeValue loanPurpose,
            final LoanTransactionProcessingStrategy transactionProcessingStrategy,
            final LoanProductRelatedDetail loanRepaymentScheduleDetail, final Set<LoanCharge> loanCharges,
            final Set<LoanCollateral> collateral, final Boolean syncDisbursementWithMeeting, final BigDecimal fixedEmiAmount,
            final Set<LoanDisbursementDetails> disbursementDetails, final BigDecimal maxOutstandingLoanBalance) {
        final LoanStatus status = null;
        final Client client = null;
        return new Loan(accountNo, client, group, loanType, fund, officer, loanPurpose, transactionProcessingStrategy, loanProduct,
                loanRepaymentScheduleDetail, status, loanCharges, collateral, syncDisbursementWithMeeting, fixedEmiAmount,
                disbursementDetails, maxOutstandingLoanBalance);
    }

    public static Loan newIndividualLoanApplicationFromGroup(final String accountNo, final Client client, final Group group,
            final Integer loanType, final LoanProduct loanProduct, final Fund fund, final Staff officer, final CodeValue loanPurpose,
            final LoanTransactionProcessingStrategy transactionProcessingStrategy,
            final LoanProductRelatedDetail loanRepaymentScheduleDetail, final Set<LoanCharge> loanCharges,
            final Set<LoanCollateral> collateral, final Boolean syncDisbursementWithMeeting, final BigDecimal fixedEmiAmount,
            final Set<LoanDisbursementDetails> disbursementDetails, final BigDecimal maxOutstandingLoanBalance) {
        final LoanStatus status = null;
        return new Loan(accountNo, client, group, loanType, fund, officer, loanPurpose, transactionProcessingStrategy, loanProduct,
                loanRepaymentScheduleDetail, status, loanCharges, collateral, syncDisbursementWithMeeting, fixedEmiAmount,
                disbursementDetails, maxOutstandingLoanBalance);
    }

    protected Loan() {
        this.client = null;
    }

    private Loan(final String accountNo, final Client client, final Group group, final Integer loanType, final Fund fund,
            final Staff loanOfficer, final CodeValue loanPurpose, final LoanTransactionProcessingStrategy transactionProcessingStrategy,
            final LoanProduct loanProduct, final LoanProductRelatedDetail loanRepaymentScheduleDetail, final LoanStatus loanStatus,
            final Set<LoanCharge> loanCharges, final Set<LoanCollateral> collateral, final Boolean syncDisbursementWithMeeting,
            final BigDecimal fixedEmiAmount, final Set<LoanDisbursementDetails> disbursementDetails,
            final BigDecimal maxOutstandingLoanBalance) {

        this.loanRepaymentScheduleDetail = loanRepaymentScheduleDetail;
        this.loanRepaymentScheduleDetail.validateRepaymentPeriodWithGraceSettings();

        if (StringUtils.isBlank(accountNo)) {
            this.accountNumber = new RandomPasswordGenerator(19).generate();
            this.accountNumberRequiresAutoGeneration = true;
        } else {
            this.accountNumber = accountNo;
        }
        this.client = client;
        this.group = group;
        this.loanType = loanType;
        this.fund = fund;
        this.loanOfficer = loanOfficer;
        this.loanPurpose = loanPurpose;

        this.transactionProcessingStrategy = transactionProcessingStrategy;
        this.loanProduct = loanProduct;
        if (loanStatus != null) {
            this.loanStatus = loanStatus.getValue();
        } else {
            this.loanStatus = null;
        }
        if (loanCharges != null && !loanCharges.isEmpty()) {
            this.charges = associateChargesWithThisLoan(loanCharges);
            this.summary = updateSummaryWithTotalFeeChargesDueAtDisbursement(deriveSumTotalOfChargesDueAtDisbursement());
        } else {
            this.charges = null;
            this.summary = new LoanSummary();
        }
        if (collateral != null && !collateral.isEmpty()) {
            this.collateral = associateWithThisLoan(collateral);
        } else {
            this.collateral = null;
        }
        this.loanOfficerHistory = null;

        this.syncDisbursementWithMeeting = syncDisbursementWithMeeting;
        this.fixedEmiAmount = fixedEmiAmount;
        this.maxOutstandingLoanBalance = maxOutstandingLoanBalance;
        this.disbursementDetails = disbursementDetails;
        this.approvedPrincipal = this.loanRepaymentScheduleDetail.getPrincipal().getAmount();
    }

    private LoanSummary updateSummaryWithTotalFeeChargesDueAtDisbursement(final BigDecimal feeChargesDueAtDisbursement) {
        if (this.summary == null) {
            this.summary = LoanSummary.create(feeChargesDueAtDisbursement);
        } else {
            this.summary.updateTotalFeeChargesDueAtDisbursement(feeChargesDueAtDisbursement);
        }
        return this.summary;
    }

    private BigDecimal deriveSumTotalOfChargesDueAtDisbursement() {

        Money chargesDue = Money.of(getCurrency(), BigDecimal.ZERO);

        for (final LoanCharge charge : charges()) {
            if (charge.isDueAtDisbursement()) {
                chargesDue = chargesDue.plus(charge.amount());
            }
        }

        return chargesDue.getAmount();
    }

    private Set<LoanCharge> associateChargesWithThisLoan(final Set<LoanCharge> loanCharges) {
        for (final LoanCharge loanCharge : loanCharges) {
            loanCharge.update(this);
        }
        return loanCharges;
    }

    private Set<LoanCollateral> associateWithThisLoan(final Set<LoanCollateral> collateral) {
        for (final LoanCollateral item : collateral) {
            item.associateWith(this);
        }
        return collateral;
    }

    public boolean isAccountNumberRequiresAutoGeneration() {
        return this.accountNumberRequiresAutoGeneration;
    }

    public void setAccountNumberRequiresAutoGeneration(final boolean accountNumberRequiresAutoGeneration) {
        this.accountNumberRequiresAutoGeneration = accountNumberRequiresAutoGeneration;
    }

    public ChangedTransactionDetail addLoanCharge(final LoanCharge loanCharge) {
        ChangedTransactionDetail changedTransactionDetail = null;

        validateLoanIsNotClosed(loanCharge);

        if (isDisbursed() && loanCharge.isDueAtDisbursement()) {
            // Note: added this constraint to restrict adding disbursement
            // charges to a loan
            // after it is disbursed
            // if the loan charge payment type is 'Disbursement'.
            // To undo this constraint would mean resolving how charges due are
            // disbursement are handled at present.
            // When a loan is disbursed and has charges due at disbursement, a
            // transaction is created to auto record
            // payment of the charges (user has no choice in saying they were or
            // werent paid) - so its assumed they were paid.

            final String defaultUserMessage = "This charge which is due at disbursement cannot be added as the loan is already disbursed.";
            throw new LoanChargeCannotBeAddedException("loanCharge", "due.at.disbursement.and.loan.is.disbursed", defaultUserMessage,
                    getId(), loanCharge.name());
        }

        validateChargeHasValidSpecifiedDateIfApplicable(loanCharge, getDisbursementDate(), getLastRepaymentPeriodDueDate());

        loanCharge.update(this);

        final BigDecimal amount = calculateAmountPercentageAppliedTo(loanCharge);
        BigDecimal chargeAmt = BigDecimal.ZERO;
        BigDecimal totalChargeAmt = BigDecimal.ZERO;
        if (loanCharge.getChargeCalculation().isPercentageBased()) {
            chargeAmt = loanCharge.getPercentage();
            if (loanCharge.isInstalmentFee()) {
                totalChargeAmt = calculatePerInstallmentChargeAmount(loanCharge);
            } else if (loanCharge.isOverdueInstallmentCharge()) {
                totalChargeAmt = loanCharge.amountOutstanding();
            }
        } else {
            chargeAmt = loanCharge.amount();
            if (loanCharge.isInstalmentFee()) {
                chargeAmt = chargeAmt.divide(BigDecimal.valueOf(repaymentScheduleDetail().getNumberOfRepayments()));
            }
        }
        loanCharge.update(chargeAmt, loanCharge.getDueLocalDate(), amount, repaymentScheduleDetail().getNumberOfRepayments(),
                totalChargeAmt);

        // NOTE: must add new loan charge to set of loan charges before
        // reporcessing the repayment schedule.
        if (this.charges == null) {
            this.charges = new HashSet<>();
        }
        this.charges.add(loanCharge);
        this.summary = updateSummaryWithTotalFeeChargesDueAtDisbursement(deriveSumTotalOfChargesDueAtDisbursement());
        final LoanRepaymentScheduleTransactionProcessor loanRepaymentScheduleTransactionProcessor = this.transactionProcessorFactory
                .determineProcessor(this.transactionProcessingStrategy);

        // store Id's of existing loan transactions and existing reversed loan
        // transactions
        final LoanRepaymentScheduleProcessingWrapper wrapper = new LoanRepaymentScheduleProcessingWrapper();
        wrapper.reprocess(getCurrency(), getDisbursementDate(), this.repaymentScheduleInstallments, charges(),
                getLastUserTransactionForChargeCalc());
        if (!loanCharge.isDueAtDisbursement()) {
            final List<LoanTransaction> allNonContraTransactionsPostDisbursement = retreiveListOfTransactionsPostDisbursement();
            changedTransactionDetail = loanRepaymentScheduleTransactionProcessor.handleTransaction(getDisbursementDate(),
                    allNonContraTransactionsPostDisbursement, getCurrency(), this.repaymentScheduleInstallments, charges(),
                    getLastUserTransactionForChargeCalc());
            for (final Map.Entry<Long, LoanTransaction> mapEntry : changedTransactionDetail.getNewTransactionMappings().entrySet()) {
                mapEntry.getValue().updateLoan(this);
            }
            // this.loanTransactions.addAll(changedTransactionDetail.getNewTransactionMappings().values());
        }

        updateLoanSummaryDerivedFields();

        return changedTransactionDetail;
    }

    /**
     * Creates a loanTransaction for "Apply Charge Event" with transaction date
     * set to "suppliedTransactionDate". The newly created transaction is also
     * added to the Loan on which this method is called.
     * 
     * If "suppliedTransactionDate" is not passed Id, the transaction date is
     * set to the loans due date if the due date is lesser than todays date. If
     * not, the transaction date is set to todays date
     * 
     * @param loanCharge
     * @param suppliedTransactionDate
     * @return
     */
    public LoanTransaction handleChargeAppliedTransaction(final LoanCharge loanCharge, final LocalDate suppliedTransactionDate) {
        final Money chargeAmount = loanCharge.getAmount(getCurrency());
        Money feeCharges = chargeAmount;
        Money penaltyCharges = Money.zero(loanCurrency());
        if (loanCharge.isPenaltyCharge()) {
            penaltyCharges = chargeAmount;
            feeCharges = Money.zero(loanCurrency());
        }

        LocalDate transactionDate = null;

        if (suppliedTransactionDate != null) {
            transactionDate = suppliedTransactionDate;
        } else {
            transactionDate = loanCharge.getDueLocalDate();
            final LocalDate currentDate = DateUtils.getLocalDateOfTenant();

            // if loan charge is to be applied on a future date, the loan
            // transaction would show todays date as applied date
            if (transactionDate == null || currentDate.isBefore(transactionDate)) {
                transactionDate = currentDate;
            }
        }

        final LoanTransaction applyLoanChargeTransaction = LoanTransaction.accrueLoanCharge(this, getOffice(), chargeAmount,
                transactionDate, feeCharges, penaltyCharges);
        Integer installmentNumber = null;
        final LoanChargePaidBy loanChargePaidBy = new LoanChargePaidBy(applyLoanChargeTransaction, loanCharge, loanCharge.getAmount(
                getCurrency()).getAmount(), installmentNumber);
        applyLoanChargeTransaction.getLoanChargesPaid().add(loanChargePaidBy);
        this.loanTransactions.add(applyLoanChargeTransaction);
        return applyLoanChargeTransaction;
    }

    private void handleChargePaidTransaction(final LoanCharge charge, final LoanTransaction chargesPayment,
            final LoanLifecycleStateMachine loanLifecycleStateMachine, final Integer installmentNumber) {
        chargesPayment.updateLoan(this);
        final LoanChargePaidBy loanChargePaidBy = new LoanChargePaidBy(chargesPayment, charge, chargesPayment.getAmount(getCurrency())
                .getAmount(), installmentNumber);
        chargesPayment.getLoanChargesPaid().add(loanChargePaidBy);
        this.loanTransactions.add(chargesPayment);
        final LoanStatus statusEnum = loanLifecycleStateMachine.transition(LoanEvent.LOAN_CHARGE_PAYMENT,
                LoanStatus.fromInt(this.loanStatus));
        this.loanStatus = statusEnum.getValue();

        final LoanRepaymentScheduleTransactionProcessor loanRepaymentScheduleTransactionProcessor = this.transactionProcessorFactory
                .determineProcessor(this.transactionProcessingStrategy);
        final List<LoanRepaymentScheduleInstallment> chargePaymentInstallments = new ArrayList<>();
        LocalDate startDate = getDisbursementDate();
        for (final LoanRepaymentScheduleInstallment installment : this.repaymentScheduleInstallments) {
            if (installmentNumber == null && charge.isDueForCollectionFromAndUpToAndIncluding(startDate, installment.getDueDate())) {
                chargePaymentInstallments.add(installment);
                break;
            } else if (installmentNumber != null && installment.getInstallmentNumber().equals(installmentNumber)) {
                chargePaymentInstallments.add(installment);
                break;
            }
            startDate = installment.getDueDate();
        }
        final Set<LoanCharge> loanCharges = new HashSet<>(1);
        loanCharges.add(charge);
        loanRepaymentScheduleTransactionProcessor.handleTransaction(chargesPayment, getCurrency(), chargePaymentInstallments, loanCharges);
        updateLoanSummaryDerivedFields();
        doPostLoanTransactionChecks(chargesPayment.getTransactionDate(), loanLifecycleStateMachine);
    }

    private void validateLoanIsNotClosed(final LoanCharge loanCharge) {
        if (isClosed()) {
            final String defaultUserMessage = "This charge cannot be added as the loan is already closed.";
            throw new LoanChargeCannotBeAddedException("loanCharge", "loan.is.closed", defaultUserMessage, getId(), loanCharge.name());
        }
    }

    private void validateLoanChargeIsNotWaived(final LoanCharge loanCharge) {
        if (loanCharge.isWaived()) {
            final String defaultUserMessage = "This loan charge cannot be removed as the charge as already been waived.";
            throw new LoanChargeCannotBeAddedException("loanCharge", "loanCharge.is.waived", defaultUserMessage, getId(), loanCharge.name());
        }
    }

    private void validateChargeHasValidSpecifiedDateIfApplicable(final LoanCharge loanCharge, final LocalDate disbursementDate,
            final LocalDate lastRepaymentPeriodDueDate) {
        if (loanCharge.isSpecifiedDueDate()
                && !loanCharge.isDueForCollectionFromAndUpToAndIncluding(disbursementDate, lastRepaymentPeriodDueDate)) {
            final String defaultUserMessage = "This charge with specified due date cannot be added as the it is not in schedule range.";
            throw new LoanChargeCannotBeAddedException("loanCharge", "specified.due.date.outside.range", defaultUserMessage,
                    getDisbursementDate(), lastRepaymentPeriodDueDate, loanCharge.name());
        }
    }

    private LocalDate getLastRepaymentPeriodDueDate() {
        LocalDate lastRepaymentDate = getDisbursementDate();
        for (LoanRepaymentScheduleInstallment installment : this.repaymentScheduleInstallments) {
            if (!installment.isRecalculatedInterestComponent() && installment.getDueDate().isAfter(lastRepaymentDate)) {
                lastRepaymentDate = installment.getDueDate();
            }
        }
        return lastRepaymentDate;
    }

    public void removeLoanCharge(final LoanCharge loanCharge) {

        validateLoanIsNotClosed(loanCharge);

        // NOTE: to remove this constraint requires that loan transactions
        // that represent the waive of charges also be removed (or reversed)
        // if you want ability to remove loan charges that are waived.
        validateLoanChargeIsNotWaived(loanCharge);

        LoanCharge charge = fetchLoanChargesById(loanCharge.getId());
        final boolean removed = charge.isActive();
        if (removed) {
            charge.setActive(false);
            final LoanRepaymentScheduleProcessingWrapper wrapper = new LoanRepaymentScheduleProcessingWrapper();
            wrapper.reprocess(getCurrency(), getDisbursementDate(), this.repaymentScheduleInstallments, charges(),
                    getLastUserTransactionForChargeCalc());
            updateSummaryWithTotalFeeChargesDueAtDisbursement(deriveSumTotalOfChargesDueAtDisbursement());
        }

        removeOrModifyTransactionAssociatedWithLoanChargeIfDueAtDisbursement(loanCharge);

        final LoanRepaymentScheduleTransactionProcessor loanRepaymentScheduleTransactionProcessor = this.transactionProcessorFactory
                .determineProcessor(this.transactionProcessingStrategy);
        if (!loanCharge.isDueAtDisbursement() && loanCharge.isPaidOrPartiallyPaid(loanCurrency())) {
            /****
             * TODO Vishwas Currently we do not allow removing a loan charge
             * after a loan is approved (hence there is no need to adjust any
             * loan transactions).
             * 
             * Consider removing this block of code or logically completing it
             * for the future by getting the list of affected Transactions
             ***/
            final List<LoanTransaction> allNonContraTransactionsPostDisbursement = retreiveListOfTransactionsPostDisbursement();
            loanRepaymentScheduleTransactionProcessor.handleTransaction(getDisbursementDate(), allNonContraTransactionsPostDisbursement,
                    getCurrency(), this.repaymentScheduleInstallments, charges(), getLastUserTransactionForChargeCalc());
        }

        updateLoanSummaryDerivedFields();
    }

    private void removeOrModifyTransactionAssociatedWithLoanChargeIfDueAtDisbursement(final LoanCharge loanCharge) {
        if (loanCharge.isDueAtDisbursement()) {
            LoanTransaction transactionToRemove = null;
            for (final LoanTransaction transaction : this.loanTransactions) {
                if (transaction.isRepaymentAtDisbursement()) {

                    final MonetaryCurrency currency = loanCurrency();
                    final Money chargeAmount = Money.of(currency, loanCharge.amount());
                    if (transaction.isGreaterThan(chargeAmount)) {
                        final Money principalPortion = Money.zero(currency);
                        final Money interestPortion = Money.zero(currency);
                        final Money penaltychargesPortion = Money.zero(currency);

                        final Money feeChargesPortion = chargeAmount;
                        transaction.updateComponentsAndTotal(principalPortion, interestPortion, feeChargesPortion, penaltychargesPortion);
                    } else {
                        transactionToRemove = transaction;
                    }
                }
            }

            if (transactionToRemove != null) {
                this.loanTransactions.remove(transactionToRemove);
            }
        }
    }

    public Map<String, Object> updateLoanCharge(final LoanCharge loanCharge, final JsonCommand command) {

        final Map<String, Object> actualChanges = new LinkedHashMap<>(3);

        validateLoanIsNotClosed(loanCharge);
        if (charges().contains(loanCharge)) {
            final BigDecimal amount = calculateAmountPercentageAppliedTo(loanCharge);
            final Map<String, Object> loanChargeChanges = loanCharge.update(command, amount);
            actualChanges.putAll(loanChargeChanges);
            updateSummaryWithTotalFeeChargesDueAtDisbursement(deriveSumTotalOfChargesDueAtDisbursement());
        }

        final LoanRepaymentScheduleTransactionProcessor loanRepaymentScheduleTransactionProcessor = this.transactionProcessorFactory
                .determineProcessor(this.transactionProcessingStrategy);
        if (!loanCharge.isDueAtDisbursement()) {
            /****
             * TODO Vishwas Currently we do not allow waiving updating loan
             * charge after a loan is approved (hence there is no need to adjust
             * any loan transactions).
             * 
             * Consider removing this block of code or logically completing it
             * for the future by getting the list of affected Transactions
             ***/
            final List<LoanTransaction> allNonContraTransactionsPostDisbursement = retreiveListOfTransactionsPostDisbursement();
            loanRepaymentScheduleTransactionProcessor.handleTransaction(getDisbursementDate(), allNonContraTransactionsPostDisbursement,
                    getCurrency(), this.repaymentScheduleInstallments, charges(), getLastUserTransactionForChargeCalc());
        } else {
            // reprocess loan schedule based on charge been waived.
            final LoanRepaymentScheduleProcessingWrapper wrapper = new LoanRepaymentScheduleProcessingWrapper();
            wrapper.reprocess(getCurrency(), getDisbursementDate(), this.repaymentScheduleInstallments, charges(),
                    getLastUserTransactionForChargeCalc());
        }

        updateLoanSummaryDerivedFields();

        return actualChanges;
    }

    /**
     * @param loanCharge
     * @return
     */
    private BigDecimal calculateAmountPercentageAppliedTo(final LoanCharge loanCharge) {
        BigDecimal amount = BigDecimal.ZERO;
        switch (loanCharge.getChargeCalculation()) {
            case PERCENT_OF_AMOUNT:
                amount = getPrincpal().getAmount();
            break;
            case PERCENT_OF_AMOUNT_AND_INTEREST:
                final BigDecimal totalInterestCharged = getTotalInterest();
                amount = getPrincpal().getAmount().add(totalInterestCharged);
            break;
            case PERCENT_OF_INTEREST:
                amount = getTotalInterest();
            break;
            default:
            break;
        }
        return amount;
    }

    /**
     * @return
     */
    public BigDecimal getTotalInterest() {
        return this.loanSummaryWrapper.calculateTotalInterestCharged(this.repaymentScheduleInstallments, getCurrency()).getAmount();
    }

    private BigDecimal calculatePerInstallmentChargeAmount(final LoanCharge loanCharge) {
        return calculatePerInstallmentChargeAmount(loanCharge.getChargeCalculation(), loanCharge.getPercentage());
    }

    public BigDecimal calculatePerInstallmentChargeAmount(final ChargeCalculationType calculationType, final BigDecimal percentage) {
        Money amount = Money.zero(getCurrency());
        for (final LoanRepaymentScheduleInstallment installment : this.repaymentScheduleInstallments) {
            amount = amount.plus(calculateInstallmentChargeAmount(calculationType, percentage, installment));
        }
        return amount.getAmount();
    }

    public BigDecimal getTotalWrittenOff() {
        return this.summary.getTotalWrittenOff();
    }

    /**
     * @param calculationType
     * @param percentage
     * @param installment
     * @return
     */
    private Money calculateInstallmentChargeAmount(final ChargeCalculationType calculationType, final BigDecimal percentage,
            final LoanRepaymentScheduleInstallment installment) {
        Money amount = Money.zero(getCurrency());
        Money percentOf = Money.zero(getCurrency());
        switch (calculationType) {
            case PERCENT_OF_AMOUNT:
                percentOf = installment.getPrincipal(getCurrency());
            break;
            case PERCENT_OF_AMOUNT_AND_INTEREST:
                percentOf = installment.getPrincipal(getCurrency()).plus(installment.getInterestCharged(getCurrency()));
            break;
            case PERCENT_OF_INTEREST:
                percentOf = installment.getInterestCharged(getCurrency());
            break;
            default:
            break;
        }
        amount = amount.plus(LoanCharge.percentageOf(percentOf.getAmount(), percentage));
        return amount;
    }

    public LoanTransaction waiveLoanCharge(final LoanCharge loanCharge, final LoanLifecycleStateMachine loanLifecycleStateMachine,
            final Map<String, Object> changes, final List<Long> existingTransactionIds, final List<Long> existingReversedTransactionIds,
            final Integer loanInstallmentNumber, final ScheduleGeneratorDTO scheduleGeneratorDTO, final Money accruedCharge) {

        validateLoanIsNotClosed(loanCharge);

        final Money amountWaived = loanCharge.waive(loanCurrency(), loanInstallmentNumber);

        changes.put("amount", amountWaived.getAmount());

        Money unrecognizedIncome = amountWaived.zero();
        Money chargeComponent = amountWaived;
        if (isPeriodicAccrualAccountingEnabledOnLoanProduct()) {
            Money receivableCharge = accruedCharge.minus(loanCharge.getAmountPaid(getCurrency()));
            if (receivableCharge.isLessThanZero()) {
                receivableCharge = amountWaived.zero();
            }
            if (amountWaived.isGreaterThan(receivableCharge)) {
                chargeComponent = receivableCharge;
                unrecognizedIncome = amountWaived.minus(receivableCharge);
            }
        }
        Money feeChargesWaived = chargeComponent;
        Money penaltyChargesWaived = Money.zero(loanCurrency());
        if (loanCharge.isPenaltyCharge()) {
            penaltyChargesWaived = chargeComponent;
            feeChargesWaived = Money.zero(loanCurrency());
        }

        LocalDate transactionDate = getDisbursementDate();
        if (loanCharge.isSpecifiedDueDate()) {
            transactionDate = loanCharge.getDueLocalDate();
        }

        updateSummaryWithTotalFeeChargesDueAtDisbursement(deriveSumTotalOfChargesDueAtDisbursement());

        existingTransactionIds.addAll(findExistingTransactionIds());
        existingReversedTransactionIds.addAll(findExistingReversedTransactionIds());

        final LoanTransaction waiveLoanChargeTransaction = LoanTransaction.waiveLoanCharge(this, getOffice(), amountWaived,
                transactionDate, feeChargesWaived, penaltyChargesWaived, unrecognizedIncome);
        final LoanChargePaidBy loanChargePaidBy = new LoanChargePaidBy(waiveLoanChargeTransaction, loanCharge, waiveLoanChargeTransaction
                .getAmount(getCurrency()).getAmount(), loanInstallmentNumber);
        waiveLoanChargeTransaction.getLoanChargesPaid().add(loanChargePaidBy);
        this.loanTransactions.add(waiveLoanChargeTransaction);

        if (this.repaymentScheduleDetail().isInterestRecalculationEnabled()
                && (loanCharge.getDueLocalDate() == null || LocalDate.now().isAfter(loanCharge.getDueLocalDate()))) {
            regenerateRepaymentScheduleWithInterestRecalculation(scheduleGeneratorDTO);
        }
        // Waive of charges whose due date falls after latest 'repayment'
        // transaction dont require entire loan schedule to be reprocessed.
        final LoanRepaymentScheduleTransactionProcessor loanRepaymentScheduleTransactionProcessor = this.transactionProcessorFactory
                .determineProcessor(this.transactionProcessingStrategy);
        if (!loanCharge.isDueAtDisbursement() && loanCharge.isPaidOrPartiallyPaid(loanCurrency())) {
            /****
             * TODO Vishwas Currently we do not allow waiving fully paid loan
             * charge and waiving partially paid loan charges only waives the
             * remaining amount.
             * 
             * Consider removing this block of code or logically completing it
             * for the future by getting the list of affected Transactions
             ***/
            final List<LoanTransaction> allNonContraTransactionsPostDisbursement = retreiveListOfTransactionsPostDisbursement();
            loanRepaymentScheduleTransactionProcessor.handleTransaction(getDisbursementDate(), allNonContraTransactionsPostDisbursement,
                    getCurrency(), this.repaymentScheduleInstallments, charges(), getLastUserTransactionForChargeCalc());
        } else {
            // reprocess loan schedule based on charge been waived.
            final LoanRepaymentScheduleProcessingWrapper wrapper = new LoanRepaymentScheduleProcessingWrapper();
            wrapper.reprocess(getCurrency(), getDisbursementDate(), this.repaymentScheduleInstallments, charges(),
                    getLastUserTransactionForChargeCalc());
        }

        updateLoanSummaryDerivedFields();

        doPostLoanTransactionChecks(waiveLoanChargeTransaction.getTransactionDate(), loanLifecycleStateMachine);

        return waiveLoanChargeTransaction;
    }

    public Client client() {
        return this.client;
    }

    public LoanProduct loanProduct() {
        return this.loanProduct;
    }

    public LoanProductRelatedDetail repaymentScheduleDetail() {
        return this.loanRepaymentScheduleDetail;
    }

    public void updateClient(final Client client) {
        this.client = client;
    }

    public void updateLoanProduct(final LoanProduct loanProduct) {
        this.loanProduct = loanProduct;
    }

    public void updateAccountNo(final String newAccountNo) {
        this.accountNumber = newAccountNo;
        this.accountNumberRequiresAutoGeneration = false;
    }

    public void updateFund(final Fund fund) {
        this.fund = fund;
    }

    public void updateLoanPurpose(final CodeValue loanPurpose) {
        this.loanPurpose = loanPurpose;
    }

    public void updateLoanOfficerOnLoanApplication(final Staff newLoanOfficer) {
        if (!isSubmittedAndPendingApproval()) {
            Long loanOfficerId = null;
            if (this.loanOfficer != null) {
                loanOfficerId = this.loanOfficer.getId();
            }
            throw new LoanOfficerAssignmentException(getId(), loanOfficerId);
        }
        this.loanOfficer = newLoanOfficer;
    }

    public void updateTransactionProcessingStrategy(final LoanTransactionProcessingStrategy strategy) {
        this.transactionProcessingStrategy = strategy;
    }

    public void updateLoanCharges(final Set<LoanCharge> loanCharges) {
        List<Long> existingCharges = fetchAllLoanChargeIds();

        /** Process new and updated charges **/
        for (final LoanCharge loanCharge : loanCharges) {
            LoanCharge charge = loanCharge;
            // add new charges
            if (loanCharge.getId() == null) {
                loanCharge.update(this);
                this.charges.add(loanCharge);
            } else {
                charge = fetchLoanChargesById(charge.getId());
                existingCharges.remove(charge.getId());
            }
            final BigDecimal amount = calculateAmountPercentageAppliedTo(loanCharge);
            BigDecimal chargeAmt = BigDecimal.ZERO;
            BigDecimal totalChargeAmt = BigDecimal.ZERO;
            if (loanCharge.getChargeCalculation().isPercentageBased()) {
                chargeAmt = loanCharge.getPercentage();
                if (loanCharge.isInstalmentFee()) {
                    totalChargeAmt = calculatePerInstallmentChargeAmount(loanCharge);
                }
            } else {
                chargeAmt = loanCharge.amount();
                if (loanCharge.isInstalmentFee()) {
                    chargeAmt = chargeAmt.divide(BigDecimal.valueOf(repaymentScheduleDetail().getNumberOfRepayments()));
                }
            }
            charge.update(chargeAmt, loanCharge.getDueLocalDate(), amount, repaymentScheduleDetail().getNumberOfRepayments(),
                    totalChargeAmt);
        }

        /** Updated deleted charges **/
        for (Long id : existingCharges) {
            fetchLoanChargesById(id).setActive(false);
        }
        updateSummaryWithTotalFeeChargesDueAtDisbursement(deriveSumTotalOfChargesDueAtDisbursement());
    }

    public void updateLoanCollateral(final Set<LoanCollateral> loanCollateral) {
        if (this.collateral == null) {
            this.collateral = new HashSet<>();
        }
        this.collateral.clear();
        this.collateral.addAll(associateWithThisLoan(loanCollateral));
    }

    public void updateLoanSchedule(final LoanScheduleModel modifiedLoanSchedule) {
        this.repaymentScheduleInstallments.clear();

        for (final LoanScheduleModelPeriod scheduledLoanInstallment : modifiedLoanSchedule.getPeriods()) {

            if (scheduledLoanInstallment.isRepaymentPeriod()) {
                final LoanRepaymentScheduleInstallment installment = new LoanRepaymentScheduleInstallment(this,
                        scheduledLoanInstallment.periodNumber(), scheduledLoanInstallment.periodFromDate(),
                        scheduledLoanInstallment.periodDueDate(), scheduledLoanInstallment.principalDue(),
                        scheduledLoanInstallment.interestDue(), scheduledLoanInstallment.feeChargesDue(),
                        scheduledLoanInstallment.penaltyChargesDue(), scheduledLoanInstallment.isRecalculatedInterestComponent());
                addRepaymentScheduleInstallment(installment);
            }
        }

        updateLoanScheduleDependentDerivedFields();
        updateLoanSummaryDerivedFields();
        applyAccurals();

    }

    /**
     * method updates accrual derived fields on installments and reverse the
     * unprocessed transactions
     */
    private void applyAccurals() {
        Collection<LoanTransaction> accruals = retreiveListOfAccrualTransactions();
        if (isPeriodicAccrualAccountingEnabledOnLoanProduct()) {
            applyPeriodicAccruals(accruals);
        } else if (isNoneOrCashOrUpfrontAccrualAccountingEnabledOnLoanProduct()) {
            updateAccrualsForNonPeriodicAccruals(accruals);
        }
    }

    private void applyPeriodicAccruals(final Collection<LoanTransaction> accruals) {

        for (LoanRepaymentScheduleInstallment installment : this.repaymentScheduleInstallments) {
            Money interest = Money.zero(getCurrency());
            Money fee = Money.zero(getCurrency());
            Money penality = Money.zero(getCurrency());
            for (LoanTransaction loanTransaction : accruals) {
                if (loanTransaction.getTransactionDate().isAfter(installment.getFromDate())
                        && !loanTransaction.getTransactionDate().isAfter(installment.getDueDate())) {
                    interest = interest.plus(loanTransaction.getInterestPortion(getCurrency()));
                    fee = fee.plus(loanTransaction.getFeeChargesPortion(getCurrency()));
                    penality = penality.plus(loanTransaction.getPenaltyChargesPortion(getCurrency()));
                    if (installment.getFeeChargesCharged(getCurrency()).isLessThan(fee)
                            || installment.getInterestCharged(getCurrency()).isLessThan(interest)
                            || installment.getPenaltyChargesCharged(getCurrency()).isLessThan(penality)) {
                        interest = interest.minus(loanTransaction.getInterestPortion(getCurrency()));
                        fee = fee.minus(loanTransaction.getFeeChargesPortion(getCurrency()));
                        penality = penality.minus(loanTransaction.getPenaltyChargesPortion(getCurrency()));
                        loanTransaction.reverse();
                    }
                }
            }
            installment.updateAccrualPortion(interest, fee, penality);
        }
    }

    private void updateAccrualsForNonPeriodicAccruals(final Collection<LoanTransaction> accruals) {

        final Money interestApplied = Money.of(getCurrency(), this.summary.getTotalInterestCharged());
        for (LoanTransaction loanTransaction : accruals) {
            if (loanTransaction.getInterestPortion(getCurrency()).isGreaterThanZero()) {
                if (loanTransaction.getInterestPortion(getCurrency()).isNotEqualTo(interestApplied)) {
                    loanTransaction.reverse();
                    final LoanTransaction interestAppliedTransaction = LoanTransaction.accrueInterest(getOffice(), this, interestApplied,
                            getDisbursementDate());
                    this.loanTransactions.add(interestAppliedTransaction);
                }
            } else {
                Set<LoanChargePaidBy> chargePaidBies = loanTransaction.getLoanChargesPaid();
                for (final LoanChargePaidBy chargePaidBy : chargePaidBies) {
                    LoanCharge loanCharge = chargePaidBy.getLoanCharge();
                    Money chargeAmount = loanCharge.getAmount(getCurrency());
                    if (chargeAmount.isNotEqualTo(loanTransaction.getAmount(getCurrency()))) {
                        loanTransaction.reverse();
                        handleChargeAppliedTransaction(loanCharge, loanTransaction.getTransactionDate());
                    }

                }
            }
        }

    }

    private void updateLoanScheduleDependentDerivedFields() {
        this.expectedMaturityDate = determineExpectedMaturityDate().toDate();
        this.actualMaturityDate = determineExpectedMaturityDate().toDate();
    }

    private void updateLoanSummaryDerivedFields() {

        if (isNotDisbursed()) {
            this.summary.zeroFields();
            this.summaryArrearsAging = null;
            this.totalOverpaid = null;
        } else {
            final Money overpaidBy = calculateTotalOverpayment();
            this.totalOverpaid = overpaidBy.getAmountDefaultedToNullIfZero();

            final Money recoveredAmount = calculateTotalRecoveredPayments();
            this.totalRecovered = recoveredAmount.getAmountDefaultedToNullIfZero();

            final Money principal = this.loanRepaymentScheduleDetail.getPrincipal();
            this.summary.updateSummary(loanCurrency(), principal, this.repaymentScheduleInstallments, this.loanSummaryWrapper,
                    isDisbursed());
            if (this.summaryArrearsAging == null) {
                this.summaryArrearsAging = new LoanSummaryArrearsAging(this);
            }
            this.summaryArrearsAging.updateSummary(loanCurrency(), this.repaymentScheduleInstallments, this.loanSummaryWrapper);
            if (this.summaryArrearsAging.isNotInArrears(loanCurrency())) {
                this.summaryArrearsAging = null;
            }
            updateLoanOutstandingBalaces();
        }
    }

    public Map<String, Object> loanApplicationModification(final JsonCommand command, final Set<LoanCharge> possiblyModifedLoanCharges,
            final Set<LoanCollateral> possiblyModifedLoanCollateralItems, final AprCalculator aprCalculator, boolean isChargesModified) {

        final Map<String, Object> actualChanges = this.loanRepaymentScheduleDetail.updateLoanApplicationAttributes(command, aprCalculator);
        if (!actualChanges.isEmpty()) {
            final boolean recalculateLoanSchedule = !(actualChanges.size() == 1 && actualChanges.containsKey("inArrearsTolerance"));
            actualChanges.put("recalculateLoanSchedule", recalculateLoanSchedule);
            isChargesModified = true;
        }

        final String dateFormatAsInput = command.dateFormat();
        final String localeAsInput = command.locale();
        final LocalDate recalculationRestFrequencyDate = command
                .localDateValueOfParameterNamed(LoanProductConstants.recalculationRestFrequencyDateParamName);
        updateLoanInterestRecalculationSettings(recalculationRestFrequencyDate, command, actualChanges);

        final String accountNoParamName = "accountNo";
        if (command.isChangeInStringParameterNamed(accountNoParamName, this.accountNumber)) {
            final String newValue = command.stringValueOfParameterNamed(accountNoParamName);
            actualChanges.put(accountNoParamName, newValue);
            this.accountNumber = StringUtils.defaultIfEmpty(newValue, null);
        }

        final String externalIdParamName = "externalId";
        if (command.isChangeInStringParameterNamed(externalIdParamName, this.externalId)) {
            final String newValue = command.stringValueOfParameterNamed(externalIdParamName);
            actualChanges.put(externalIdParamName, newValue);
            this.externalId = StringUtils.defaultIfEmpty(newValue, null);
        }

        // add clientId, groupId and loanType changes to actual changes

        final String clientIdParamName = "clientId";
        final Long clientId = this.client == null ? null : this.client.getId();
        if (command.isChangeInLongParameterNamed(clientIdParamName, clientId)) {
            final Long newValue = command.longValueOfParameterNamed(clientIdParamName);
            actualChanges.put(clientIdParamName, newValue);
        }

        // FIXME: AA - We may require separate api command to move loan from one
        // group to another
        final String groupIdParamName = "groupId";
        final Long groupId = this.group == null ? null : this.group.getId();
        if (command.isChangeInLongParameterNamed(groupIdParamName, groupId)) {
            final Long newValue = command.longValueOfParameterNamed(groupIdParamName);
            actualChanges.put(groupIdParamName, newValue);
        }

        final String productIdParamName = "productId";
        if (command.isChangeInLongParameterNamed(productIdParamName, this.loanProduct.getId())) {
            final Long newValue = command.longValueOfParameterNamed(productIdParamName);
            actualChanges.put(productIdParamName, newValue);
            actualChanges.put("recalculateLoanSchedule", true);
        }

        Long existingFundId = null;
        if (this.fund != null) {
            existingFundId = this.fund.getId();
        }
        final String fundIdParamName = "fundId";
        if (command.isChangeInLongParameterNamed(fundIdParamName, existingFundId)) {
            final Long newValue = command.longValueOfParameterNamed(fundIdParamName);
            actualChanges.put(fundIdParamName, newValue);
        }

        Long existingLoanOfficerId = null;
        if (this.loanOfficer != null) {
            existingLoanOfficerId = this.loanOfficer.getId();
        }
        final String loanOfficerIdParamName = "loanOfficerId";
        if (command.isChangeInLongParameterNamed(loanOfficerIdParamName, existingLoanOfficerId)) {
            final Long newValue = command.longValueOfParameterNamed(loanOfficerIdParamName);
            actualChanges.put(loanOfficerIdParamName, newValue);
        }

        Long existingLoanPurposeId = null;
        if (this.loanPurpose != null) {
            existingLoanPurposeId = this.loanPurpose.getId();
        }
        final String loanPurposeIdParamName = "loanPurposeId";
        if (command.isChangeInLongParameterNamed(loanPurposeIdParamName, existingLoanPurposeId)) {
            final Long newValue = command.longValueOfParameterNamed(loanPurposeIdParamName);
            actualChanges.put(loanPurposeIdParamName, newValue);
        }

        final String strategyIdParamName = "transactionProcessingStrategyId";
        if (command.isChangeInLongParameterNamed(strategyIdParamName, this.transactionProcessingStrategy.getId())) {
            final Long newValue = command.longValueOfParameterNamed(strategyIdParamName);
            actualChanges.put(strategyIdParamName, newValue);
        }

        final String submittedOnDateParamName = "submittedOnDate";
        if (command.isChangeInLocalDateParameterNamed(submittedOnDateParamName, getSubmittedOnDate())) {
            final String valueAsInput = command.stringValueOfParameterNamed(submittedOnDateParamName);
            actualChanges.put(submittedOnDateParamName, valueAsInput);
            actualChanges.put("dateFormat", dateFormatAsInput);
            actualChanges.put("locale", localeAsInput);

            final LocalDate newValue = command.localDateValueOfParameterNamed(submittedOnDateParamName);
            this.submittedOnDate = newValue.toDate();
        }

        final String expectedDisbursementDateParamName = "expectedDisbursementDate";
        if (command.isChangeInLocalDateParameterNamed(expectedDisbursementDateParamName, getExpectedDisbursedOnLocalDate())) {
            final String valueAsInput = command.stringValueOfParameterNamed(expectedDisbursementDateParamName);
            actualChanges.put(expectedDisbursementDateParamName, valueAsInput);
            actualChanges.put("dateFormat", dateFormatAsInput);
            actualChanges.put("locale", localeAsInput);
            actualChanges.put("recalculateLoanSchedule", true);

            final LocalDate newValue = command.localDateValueOfParameterNamed(expectedDisbursementDateParamName);
            this.expectedDisbursementDate = newValue.toDate();
            removeFirstDisbursementTransaction();
        }

        final String repaymentsStartingFromDateParamName = "repaymentsStartingFromDate";
        if (command.isChangeInLocalDateParameterNamed(repaymentsStartingFromDateParamName, getExpectedFirstRepaymentOnDate())) {
            final String valueAsInput = command.stringValueOfParameterNamed(repaymentsStartingFromDateParamName);
            actualChanges.put(repaymentsStartingFromDateParamName, valueAsInput);
            actualChanges.put("dateFormat", dateFormatAsInput);
            actualChanges.put("locale", localeAsInput);
            actualChanges.put("recalculateLoanSchedule", true);

            final LocalDate newValue = command.localDateValueOfParameterNamed(repaymentsStartingFromDateParamName);
            if (newValue != null) {
                this.expectedFirstRepaymentOnDate = newValue.toDate();
            } else {
                this.expectedFirstRepaymentOnDate = null;
            }
        }

        final String syncDisbursementParameterName = "syncDisbursementWithMeeting";
        if (command.isChangeInBooleanParameterNamed(syncDisbursementParameterName, isSyncDisbursementWithMeeting())) {
            final Boolean valueAsInput = command.booleanObjectValueOfParameterNamed(syncDisbursementParameterName);
            actualChanges.put(syncDisbursementParameterName, valueAsInput);
            this.syncDisbursementWithMeeting = valueAsInput;
        }

        final String interestChargedFromDateParamName = "interestChargedFromDate";
        if (command.isChangeInLocalDateParameterNamed(interestChargedFromDateParamName, getInterestChargedFromDate())) {
            final String valueAsInput = command.stringValueOfParameterNamed(interestChargedFromDateParamName);
            actualChanges.put(interestChargedFromDateParamName, valueAsInput);
            actualChanges.put("dateFormat", dateFormatAsInput);
            actualChanges.put("locale", localeAsInput);
            actualChanges.put("recalculateLoanSchedule", true);

            final LocalDate newValue = command.localDateValueOfParameterNamed(interestChargedFromDateParamName);
            if (newValue != null) {
                this.interestChargedFromDate = newValue.toDate();
            } else {
                this.interestChargedFromDate = null;
            }
        }

        if (getSubmittedOnDate().isAfter(new LocalDate())) {
            final String errorMessage = "The date on which a loan is submitted cannot be in the future.";
            throw new InvalidLoanStateTransitionException("submittal", "cannot.be.a.future.date", errorMessage, getSubmittedOnDate());
        }

        if (!(this.client == null)) {
            if (getSubmittedOnDate().isBefore(this.client.getActivationLocalDate())) {
                final String errorMessage = "The date on which a loan is submitted cannot be earlier than client's activation date.";
                throw new InvalidLoanStateTransitionException("submittal", "cannot.be.before.client.activation.date", errorMessage,
                        getSubmittedOnDate());
            }
        } else if (!(this.group == null)) {
            if (getSubmittedOnDate().isBefore(this.group.getActivationLocalDate())) {
                final String errorMessage = "The date on which a loan is submitted cannot be earlier than groups's activation date.";
                throw new InvalidLoanStateTransitionException("submittal", "cannot.be.before.group.activation.date", errorMessage,
                        getSubmittedOnDate());
            }
        }

        if (getSubmittedOnDate().isAfter(getExpectedDisbursedOnLocalDate())) {
            final String errorMessage = "The date on which a loan is submitted cannot be after its expected disbursement date: "
                    + getExpectedDisbursedOnLocalDate().toString();
            throw new InvalidLoanStateTransitionException("submittal", "cannot.be.after.expected.disbursement.date", errorMessage,
                    getSubmittedOnDate(), getExpectedDisbursedOnLocalDate());
        }

        final String chargesParamName = "charges";

        if (isChargesModified) {
            actualChanges.put(chargesParamName, getLoanCharges(possiblyModifedLoanCharges));
            actualChanges.put("recalculateLoanSchedule", true);
        }

        final String collateralParamName = "collateral";
        if (command.parameterExists(collateralParamName)) {

            if (!possiblyModifedLoanCollateralItems.equals(this.collateral)) {
                actualChanges.put(collateralParamName, listOfLoanCollateralData(possiblyModifedLoanCollateralItems));
            }
        }

        final String loanTermFrequencyParamName = "loanTermFrequency";
        if (command.isChangeInIntegerParameterNamed(loanTermFrequencyParamName, this.termFrequency)) {
            final Integer newValue = command.integerValueOfParameterNamed(loanTermFrequencyParamName);
            actualChanges.put(externalIdParamName, newValue);
            this.termFrequency = newValue;
        }

        final String loanTermFrequencyTypeParamName = "loanTermFrequencyType";
        if (command.isChangeInIntegerParameterNamed(loanTermFrequencyTypeParamName, this.termPeriodFrequencyType)) {
            final Integer newValue = command.integerValueOfParameterNamed(loanTermFrequencyTypeParamName);
            final PeriodFrequencyType newTermPeriodFrequencyType = PeriodFrequencyType.fromInt(newValue);
            actualChanges.put(loanTermFrequencyTypeParamName, newTermPeriodFrequencyType.getValue());
            this.termPeriodFrequencyType = newValue;
        }

        final String principalParamName = "principal";
        if (command.isChangeInBigDecimalParameterNamed(principalParamName, this.approvedPrincipal)) {
            final BigDecimal newValue = command.bigDecimalValueOfParameterNamed(principalParamName);
            this.approvedPrincipal = newValue;
        }

        if (loanProduct.isMultiDisburseLoan()) {
            updateDisbursementDetails(command, actualChanges);
            if (command.isChangeInBigDecimalParameterNamed(LoanApiConstants.emiAmountParameterName, this.fixedEmiAmount)) {
                this.fixedEmiAmount = command.bigDecimalValueOfParameterNamed(LoanApiConstants.emiAmountParameterName);
            }
            if (command.isChangeInBigDecimalParameterNamed(LoanApiConstants.maxOutstandingBalanceParameterName,
                    this.maxOutstandingLoanBalance)) {
                this.maxOutstandingLoanBalance = command
                        .bigDecimalValueOfParameterNamed(LoanApiConstants.maxOutstandingBalanceParameterName);
            }
            if (this.disbursementDetails.isEmpty()) {
                final String errorMessage = "For this loan product, disbursement details must be provided";
                throw new MultiDisbursementDataRequiredException(LoanApiConstants.disbursementDataParameterName, errorMessage);
            }
            if (disbursementDetails.size() > loanProduct.maxTrancheCount()) {
                final String errorMessage = "Number of tranche shouldn't be greter than " + loanProduct.maxTrancheCount();
                throw new ExceedingTrancheCountException(LoanApiConstants.disbursementDataParameterName, errorMessage,
                        loanProduct.maxTrancheCount(), disbursementDetails.size());
            }
        } else {
            this.disbursementDetails.clear();
            this.fixedEmiAmount = null;
        }

        return actualChanges;
    }

    public void recalculateAllCharges() {
        Set<LoanCharge> charges = this.charges();
        int penaltyWaitPeriod = 0;
        for (final LoanCharge loanCharge : charges) {
            recalculateLoanCharge(loanCharge, penaltyWaitPeriod);
        }
    }

    private boolean isInterestRecalculationEnabledForProduct() {
        return this.loanProduct.isInterestRecalculationEnabled();
    }

    /**
     * Update interest recalculation settings if product configuration changes
     */
    public void updateLoanInterestRecalculationSettings(final LocalDate recalculationRestFrequencyDate, final JsonCommand command,
            final Map<String, Object> actualChanges) {

        if (isInterestRecalculationEnabledForProduct()) {
            Date restFrequencyDate = null;
            if (recalculationRestFrequencyDate != null) {
                restFrequencyDate = recalculationRestFrequencyDate.toDate();
            }
            if (this.loanInterestRecalculationDetails == null) {
                this.loanInterestRecalculationDetails = LoanInterestRecalculationDetails.createFrom(this.loanProduct
                        .getProductInterestRecalculationDetails().getInterestRecalculationCompoundingMethod(), this.loanProduct
                        .getProductInterestRecalculationDetails().getRescheduleStrategyMethod(), this.loanProduct
                        .getProductInterestRecalculationDetails().getRestFrequencyType().getValue(), this.loanProduct
                        .getProductInterestRecalculationDetails().getRestInterval(), restFrequencyDate);
                this.loanInterestRecalculationDetails.updateLoan(this);
            } else {

                this.loanInterestRecalculationDetails.update(command, actualChanges);
            }
        } else {
            this.loanInterestRecalculationDetails = null;
        }
    }

    private void updateOverdueScheduleInstallment(final LoanCharge loanCharge) {
        if (loanCharge.isOverdueInstallmentCharge() && loanCharge.isActive()) {
            LoanOverdueInstallmentCharge overdueInstallmentCharge = loanCharge.getOverdueInstallmentCharge();
            if (overdueInstallmentCharge != null) {
                Integer installmentNumber = overdueInstallmentCharge.getInstallment().getInstallmentNumber();
                LoanRepaymentScheduleInstallment installment = fetchRepaymentScheduleInstallment(installmentNumber);
                overdueInstallmentCharge.updateLoanRepaymentScheduleInstallment(installment);
            }
        }
    }

    private void recalculateLoanCharge(final LoanCharge loanCharge, final int penaltyWaitPeriod) {
        BigDecimal amount = BigDecimal.ZERO;
        if (loanCharge.isOverdueInstallmentCharge()) {
            amount = calculateOverdueAmountPercentageAppliedTo(loanCharge, penaltyWaitPeriod);
        } else {
            amount = calculateAmountPercentageAppliedTo(loanCharge);
        }

        BigDecimal chargeAmt = BigDecimal.ZERO;
        BigDecimal totalChargeAmt = BigDecimal.ZERO;
        if (loanCharge.getChargeCalculation().isPercentageBased()) {
            chargeAmt = loanCharge.getPercentage();
            if (loanCharge.isInstalmentFee()) {
                totalChargeAmt = calculatePerInstallmentChargeAmount(loanCharge);
            }
        } else {
            chargeAmt = loanCharge.amount();
            if (loanCharge.isInstalmentFee()) {
                chargeAmt = chargeAmt.divide(BigDecimal.valueOf(repaymentScheduleDetail().getNumberOfRepayments()));
            }
        }
        if (loanCharge.isActive()) {
            loanCharge.update(chargeAmt, loanCharge.getDueLocalDate(), amount, repaymentScheduleDetail().getNumberOfRepayments(),
                    totalChargeAmt);
            validateChargeHasValidSpecifiedDateIfApplicable(loanCharge, getDisbursementDate(), getLastRepaymentPeriodDueDate());
        }

    }

    private BigDecimal calculateOverdueAmountPercentageAppliedTo(final LoanCharge loanCharge, final int penaltyWaitPeriod) {
        LoanRepaymentScheduleInstallment installment = loanCharge.getOverdueInstallmentCharge().getInstallment();
        LocalDate graceDate = LocalDate.now().minusDays(penaltyWaitPeriod);
        Money amount = Money.zero(getCurrency());
        if (graceDate.isAfter(installment.getDueDate())) {
            amount = calculateOverdueAmountPercentageAppliedTo(installment, loanCharge.getChargeCalculation());
            if (!amount.isGreaterThanZero()) {
                loanCharge.setActive(false);
            }
        } else {
            loanCharge.setActive(false);
        }
        return amount.getAmount();
    }

    private Money calculateOverdueAmountPercentageAppliedTo(LoanRepaymentScheduleInstallment installment,
            ChargeCalculationType calculationType) {
        Money amount = Money.zero(getCurrency());
        switch (calculationType) {
            case PERCENT_OF_AMOUNT:
                amount = installment.getPrincipalOutstanding(getCurrency());
            break;
            case PERCENT_OF_AMOUNT_AND_INTEREST:
                amount = installment.getPrincipalOutstanding(getCurrency()).plus(installment.getInterestOutstanding(getCurrency()));
            break;
            case PERCENT_OF_INTEREST:
                amount = installment.getInterestOutstanding(getCurrency());
            break;
            default:
            break;
        }
        return amount;
    }

    private void updateDisbursementDetails(final JsonCommand command, final Map<String, Object> actualChanges) {

        List<Long> list = fetchDisbursementIds();

        if (command.parameterExists(LoanApiConstants.disbursementDataParameterName)) {
            final JsonArray disbursementDataArray = command.arrayOfParameterNamed(LoanApiConstants.disbursementDataParameterName);
            if (disbursementDataArray != null && disbursementDataArray.size() > 0) {
                String dateFormat = null;
                Locale locale = null;
                if (command.parsedJson().isJsonObject()) {
                    JsonObject topLevel = command.parsedJson().getAsJsonObject();
                    final String dateFormatParameter = "dateFormat";

                    if (topLevel.has(dateFormatParameter) && topLevel.get(dateFormatParameter).isJsonPrimitive()) {
                        final JsonPrimitive primitive = topLevel.get(dateFormatParameter).getAsJsonPrimitive();
                        dateFormat = primitive.getAsString();
                    }

                    final String localeParameter = "locale";
                    if (topLevel.has(localeParameter) && topLevel.get(localeParameter).isJsonPrimitive()) {
                        final JsonPrimitive primitive = topLevel.get(localeParameter).getAsJsonPrimitive();
                        String localeString = primitive.getAsString();
                        locale = JsonParserHelper.localeFromString(localeString);
                    }
                }
                int i = 0;
                do {
                    final JsonObject jsonObject = disbursementDataArray.get(i).getAsJsonObject();
                    Date expectedDisbursementDate = null;
                    BigDecimal principal = null;
                    LocalDate date = null;
                    Long id = null;
                    if (jsonObject.has(LoanApiConstants.disbursementDateParameterName)
                            && jsonObject.get(LoanApiConstants.disbursementDateParameterName) != null
                            && jsonObject.get(LoanApiConstants.disbursementDateParameterName).isJsonPrimitive()) {

                        final JsonPrimitive primitive = jsonObject.get(LoanApiConstants.disbursementDateParameterName).getAsJsonPrimitive();
                        final String valueAsString = primitive.getAsString();
                        if (StringUtils.isNotBlank(valueAsString)) {
                            date = JsonParserHelper.convertFrom(valueAsString, LoanApiConstants.disbursementDateParameterName, dateFormat,
                                    locale);
                        }
                    }
                    if (date != null) {
                        expectedDisbursementDate = date.toDate();
                    }

                    if (jsonObject.has(LoanApiConstants.disbursementPrincipalParameterName)
                            && jsonObject.get(LoanApiConstants.disbursementPrincipalParameterName).isJsonPrimitive()
                            && StringUtils.isNotBlank((jsonObject.get(LoanApiConstants.disbursementPrincipalParameterName).getAsString()))) {
                        principal = jsonObject.getAsJsonPrimitive(LoanApiConstants.disbursementPrincipalParameterName).getAsBigDecimal();
                    }
                    if (jsonObject.has(LoanApiConstants.disbursementIdParameterName)
                            && jsonObject.get(LoanApiConstants.disbursementIdParameterName).isJsonPrimitive()
                            && StringUtils.isNotBlank((jsonObject.get(LoanApiConstants.disbursementIdParameterName).getAsString()))) {
                        id = jsonObject.getAsJsonPrimitive(LoanApiConstants.disbursementIdParameterName).getAsLong();
                    }
                    LoanDisbursementDetails disbursementDetails = new LoanDisbursementDetails(expectedDisbursementDate, null, principal);
                    if (id == null) {
                        disbursementDetails.updateLoan(this);
                        this.disbursementDetails.add(disbursementDetails);
                        actualChanges.put(LoanApiConstants.disbursementDataParameterName, expectedDisbursementDate + "-" + principal);
                        actualChanges.put("recalculateLoanSchedule", true);
                    } else {
                        list.remove(id);
                        LoanDisbursementDetails loanDisbursementDetail = fetchLoanDisbursementsById(id);
                        if (!loanDisbursementDetail.equals(disbursementDetails)) {
                            loanDisbursementDetail.copy(disbursementDetails);
                            actualChanges.put("disbursementDetailId", id);
                            actualChanges.put("recalculateLoanSchedule", true);
                        }
                    }
                    i++;
                } while (i < disbursementDataArray.size());
                for (Long id : list) {
                    this.disbursementDetails.remove(fetchLoanDisbursementsById(id));
                    actualChanges.put("recalculateLoanSchedule", true);
                }
            }
        }

    }

    public LoanDisbursementDetails fetchLoanDisbursementsById(Long id) {
        LoanDisbursementDetails loanDisbursementDetail = null;
        for (LoanDisbursementDetails disbursementDetail : this.disbursementDetails) {
            if (id.equals(disbursementDetail.getId())) {
                loanDisbursementDetail = disbursementDetail;
                break;
            }
        }
        return loanDisbursementDetail;
    }

    private List<Long> fetchDisbursementIds() {
        List<Long> list = new ArrayList<>();
        for (LoanDisbursementDetails disbursementDetails : this.disbursementDetails) {
            list.add(disbursementDetails.getId());
        }
        return list;
    }

    private CollateralData[] listOfLoanCollateralData(final Set<LoanCollateral> setOfLoanCollateral) {

        CollateralData[] existingLoanCollateral = null;

        final List<CollateralData> loanCollateralList = new ArrayList<>();
        for (final LoanCollateral loanCollateral : setOfLoanCollateral) {

            final CollateralData data = loanCollateral.toData();

            loanCollateralList.add(data);
        }

        existingLoanCollateral = loanCollateralList.toArray(new CollateralData[loanCollateralList.size()]);

        return existingLoanCollateral;
    }

    private LoanChargeCommand[] getLoanCharges(final Set<LoanCharge> setOfLoanCharges) {

        LoanChargeCommand[] existingLoanCharges = null;

        final List<LoanChargeCommand> loanChargesList = new ArrayList<>();
        for (final LoanCharge loanCharge : setOfLoanCharges) {
            loanChargesList.add(loanCharge.toCommand());
        }

        existingLoanCharges = loanChargesList.toArray(new LoanChargeCommand[loanChargesList.size()]);

        return existingLoanCharges;
    }

    private void removeFirstDisbursementTransaction() {
        for (final LoanTransaction loanTransaction : this.loanTransactions) {
            if (loanTransaction.isDisbursement()) {
                this.loanTransactions.remove(loanTransaction);
                break;
            }
        }
    }

    public void loanApplicationSubmittal(final AppUser currentUser, final LoanScheduleModel loanSchedule,
            final LoanApplicationTerms loanApplicationTerms, final LoanLifecycleStateMachine lifecycleStateMachine,
            final LocalDate submittedOn, final String externalId, final boolean allowTransactionsOnHoliday, final List<Holiday> holidays,
            final WorkingDays workingDays, final boolean allowTransactionsOnNonWorkingDay, final LocalDate recalculationRestFrequencyDate) {

        updateLoanSchedule(loanSchedule);

        LoanStatus from = null;
        if (this.loanStatus != null) {
            from = LoanStatus.fromInt(this.loanStatus);
        }

        final LoanStatus statusEnum = lifecycleStateMachine.transition(LoanEvent.LOAN_CREATED, from);
        this.loanStatus = statusEnum.getValue();

        this.externalId = externalId;
        this.termFrequency = loanApplicationTerms.getLoanTermFrequency();
        this.termPeriodFrequencyType = loanApplicationTerms.getLoanTermPeriodFrequencyType().getValue();
        this.submittedOnDate = submittedOn.toDate();
        this.submittedBy = currentUser;
        this.expectedDisbursementDate = loanApplicationTerms.getExpectedDisbursementDate().toDate();
        this.expectedFirstRepaymentOnDate = loanApplicationTerms.getRepaymentStartFromDate();
        this.interestChargedFromDate = loanApplicationTerms.getInterestChargedFromDate();
        
        if(loanApplicationTerms.getRepaymentPeriodFrequencyType() == PeriodFrequencyType.MONTHS) {
        	this.repaymentFrequencyNthDayType = loanApplicationTerms.getNthDay();
            this.repaymentFrequencyDayOfWeekType = loanApplicationTerms.getWeekDayType().getValue();
        } else {
        	this.repaymentFrequencyNthDayType = NthDayType.INVALID.getValue();
            this.repaymentFrequencyDayOfWeekType = DayOfWeekType.INVALID.getValue();
        }
        

        updateLoanScheduleDependentDerivedFields();

        if (submittedOn.isAfter(DateUtils.getLocalDateOfTenant())) {
            final String errorMessage = "The date on which a loan is submitted cannot be in the future.";
            throw new InvalidLoanStateTransitionException("submittal", "cannot.be.a.future.date", errorMessage, submittedOn);
        }

        if (this.client != null && this.client.isActivatedAfter(submittedOn)) {
            final String errorMessage = "The date on which a loan is submitted cannot be earlier than client's activation date.";
            throw new InvalidLoanStateTransitionException("submittal", "cannot.be.before.client.activation.date", errorMessage, submittedOn);
        }

        validateActivityNotBeforeClientOrGroupTransferDate(LoanEvent.LOAN_CREATED, submittedOn);

        if (this.group != null && this.group.isActivatedAfter(submittedOn)) {
            final String errorMessage = "The date on which a loan is submitted cannot be earlier than groups's activation date.";
            throw new InvalidLoanStateTransitionException("submittal", "cannot.be.before.group.activation.date", errorMessage, submittedOn);
        }

        if (submittedOn.isAfter(getExpectedDisbursedOnLocalDate())) {
            final String errorMessage = "The date on which a loan is submitted cannot be after its expected disbursement date: "
                    + getExpectedDisbursedOnLocalDate().toString();
            throw new InvalidLoanStateTransitionException("submittal", "cannot.be.after.expected.disbursement.date", errorMessage,
                    submittedOn, getExpectedDisbursedOnLocalDate());
        }

        // charges are optional
        int penaltyWaitPeriod = 0;
        for (final LoanCharge loanCharge : charges()) {
            recalculateLoanCharge(loanCharge, penaltyWaitPeriod);
        }

        updateSummaryWithTotalFeeChargesDueAtDisbursement(deriveSumTotalOfChargesDueAtDisbursement());

        // validate if disbursement date is a holiday or a non-working day
        validateDisbursementDateIsOnNonWorkingDay(workingDays, allowTransactionsOnNonWorkingDay);
        validateDisbursementDateIsOnHoliday(allowTransactionsOnHoliday, holidays);

        /**
         * Copy interest recalculation settings if interest recalculation is
         * enabled
         */
        if (this.loanRepaymentScheduleDetail.isInterestRecalculationEnabled()) {
            Date restFrequencyDate = null;
            if (recalculationRestFrequencyDate != null) {
                restFrequencyDate = recalculationRestFrequencyDate.toDate();
            }
            this.loanInterestRecalculationDetails = LoanInterestRecalculationDetails.createFrom(this.loanProduct
                    .getProductInterestRecalculationDetails().getInterestRecalculationCompoundingMethod(), this.loanProduct
                    .getProductInterestRecalculationDetails().getRescheduleStrategyMethod(), this.loanProduct
                    .getProductInterestRecalculationDetails().getRestFrequencyType().getValue(), this.loanProduct
                    .getProductInterestRecalculationDetails().getRestInterval(), restFrequencyDate);
            this.loanInterestRecalculationDetails.updateLoan(this);
        }

    }

    private LocalDate determineExpectedMaturityDate() {
        final int numberOfInstallments = this.repaymentScheduleInstallments.size();
        return this.repaymentScheduleInstallments.get(numberOfInstallments - 1).getDueDate();
    }

    public Map<String, Object> loanApplicationRejection(final AppUser currentUser, final JsonCommand command,
            final LoanLifecycleStateMachine loanLifecycleStateMachine) {

        validateAccountStatus(LoanEvent.LOAN_REJECTED);

        final Map<String, Object> actualChanges = new LinkedHashMap<>();

        final LoanStatus statusEnum = loanLifecycleStateMachine.transition(LoanEvent.LOAN_REJECTED, LoanStatus.fromInt(this.loanStatus));
        if (!statusEnum.hasStateOf(LoanStatus.fromInt(this.loanStatus))) {
            this.loanStatus = statusEnum.getValue();
            actualChanges.put("status", LoanEnumerations.status(this.loanStatus));

            final LocalDate rejectedOn = command.localDateValueOfParameterNamed("rejectedOnDate");

            final Locale locale = new Locale(command.locale());
            final DateTimeFormatter fmt = DateTimeFormat.forPattern(command.dateFormat()).withLocale(locale);

            this.rejectedOnDate = rejectedOn.toDate();
            this.rejectedBy = currentUser;
            this.closedOnDate = rejectedOn.toDate();
            this.closedBy = currentUser;

            actualChanges.put("locale", command.locale());
            actualChanges.put("dateFormat", command.dateFormat());
            actualChanges.put("rejectedOnDate", rejectedOn.toString(fmt));
            actualChanges.put("closedOnDate", rejectedOn.toString(fmt));

            if (rejectedOn.isBefore(getSubmittedOnDate())) {
                final String errorMessage = "The date on which a loan is rejected cannot be before its submittal date: "
                        + getSubmittedOnDate().toString();
                throw new InvalidLoanStateTransitionException("reject", "cannot.be.before.submittal.date", errorMessage, rejectedOn,
                        getSubmittedOnDate());
            }

            validateActivityNotBeforeClientOrGroupTransferDate(LoanEvent.LOAN_REJECTED, rejectedOn);

            if (rejectedOn.isAfter(DateUtils.getLocalDateOfTenant())) {
                final String errorMessage = "The date on which a loan is rejected cannot be in the future.";
                throw new InvalidLoanStateTransitionException("reject", "cannot.be.a.future.date", errorMessage, rejectedOn);
            }
        } else {
            final String errorMessage = "Only the loan applications with status 'Submitted and pending approval' are allowed to be rejected.";
            throw new InvalidLoanStateTransitionException("reject", "cannot.reject", errorMessage);
        }

        return actualChanges;
    }

    public Map<String, Object> loanApplicationWithdrawnByApplicant(final AppUser currentUser, final JsonCommand command,
            final LoanLifecycleStateMachine loanLifecycleStateMachine) {

        final Map<String, Object> actualChanges = new LinkedHashMap<>();

        final LoanStatus statusEnum = loanLifecycleStateMachine.transition(LoanEvent.LOAN_WITHDRAWN, LoanStatus.fromInt(this.loanStatus));
        if (!statusEnum.hasStateOf(LoanStatus.fromInt(this.loanStatus))) {
            this.loanStatus = statusEnum.getValue();
            actualChanges.put("status", LoanEnumerations.status(this.loanStatus));

            LocalDate withdrawnOn = command.localDateValueOfParameterNamed("withdrawnOnDate");
            if (withdrawnOn == null) {
                withdrawnOn = command.localDateValueOfParameterNamed("eventDate");
            }

            final Locale locale = new Locale(command.locale());
            final DateTimeFormatter fmt = DateTimeFormat.forPattern(command.dateFormat()).withLocale(locale);

            this.withdrawnOnDate = withdrawnOn.toDate();
            this.withdrawnBy = currentUser;
            this.closedOnDate = withdrawnOn.toDate();
            this.closedBy = currentUser;

            actualChanges.put("locale", command.locale());
            actualChanges.put("dateFormat", command.dateFormat());
            actualChanges.put("withdrawnOnDate", withdrawnOn.toString(fmt));
            actualChanges.put("closedOnDate", withdrawnOn.toString(fmt));

            if (withdrawnOn.isBefore(getSubmittedOnDate())) {
                final String errorMessage = "The date on which a loan is withdrawn cannot be before its submittal date: "
                        + getSubmittedOnDate().toString();
                throw new InvalidLoanStateTransitionException("withdraw", "cannot.be.before.submittal.date", errorMessage, command,
                        getSubmittedOnDate());
            }

            validateActivityNotBeforeClientOrGroupTransferDate(LoanEvent.LOAN_WITHDRAWN, withdrawnOn);

            if (withdrawnOn.isAfter(DateUtils.getLocalDateOfTenant())) {
                final String errorMessage = "The date on which a loan is withdrawn cannot be in the future.";
                throw new InvalidLoanStateTransitionException("withdraw", "cannot.be.a.future.date", errorMessage, command);
            }
        } else {
            final String errorMessage = "Only the loan applications with status 'Submitted and pending approval' are allowed to be withdrawn by applicant.";
            throw new InvalidLoanStateTransitionException("withdraw", "cannot.withdraw", errorMessage);
        }

        return actualChanges;
    }

    public Map<String, Object> loanApplicationApproval(final AppUser currentUser, final JsonCommand command,
            final LoanLifecycleStateMachine loanLifecycleStateMachine) {

        validateAccountStatus(LoanEvent.LOAN_APPROVED);

        final Map<String, Object> actualChanges = new LinkedHashMap<>();

        final LoanStatus statusEnum = loanLifecycleStateMachine.transition(LoanEvent.LOAN_APPROVED, LoanStatus.fromInt(this.loanStatus));
        if (!statusEnum.hasStateOf(LoanStatus.fromInt(this.loanStatus))) {
            this.loanStatus = statusEnum.getValue();
            actualChanges.put("status", LoanEnumerations.status(this.loanStatus));

            // only do below if status has changed in the 'approval' case
            LocalDate approvedOn = command.localDateValueOfParameterNamed("approvedOnDate");
            String approvedOnDateChange = command.stringValueOfParameterNamed("approvedOnDate");
            if (approvedOn == null) {
                approvedOn = command.localDateValueOfParameterNamed("eventDate");
                approvedOnDateChange = command.stringValueOfParameterNamed("eventDate");
            }

            this.approvedOnDate = approvedOn.toDate();
            this.approvedBy = currentUser;
            actualChanges.put("locale", command.locale());
            actualChanges.put("dateFormat", command.dateFormat());
            actualChanges.put("approvedOnDate", approvedOnDateChange);

            final LocalDate submittalDate = new LocalDate(this.submittedOnDate);
            if (approvedOn.isBefore(submittalDate)) {
                final String errorMessage = "The date on which a loan is approved cannot be before its submittal date: "
                        + submittalDate.toString();
                throw new InvalidLoanStateTransitionException("approval", "cannot.be.before.submittal.date", errorMessage,
                        getApprovedOnDate(), submittalDate);
            }

            validateActivityNotBeforeClientOrGroupTransferDate(LoanEvent.LOAN_APPROVED, approvedOn);

            if (approvedOn.isAfter(DateUtils.getLocalDateOfTenant())) {
                final String errorMessage = "The date on which a loan is approved cannot be in the future.";
                throw new InvalidLoanStateTransitionException("approval", "cannot.be.a.future.date", errorMessage, getApprovedOnDate());
            }

            if (this.loanOfficer != null) {
                final LoanOfficerAssignmentHistory loanOfficerAssignmentHistory = LoanOfficerAssignmentHistory.createNew(this,
                        this.loanOfficer, approvedOn);
                this.loanOfficerHistory.add(loanOfficerAssignmentHistory);
            }
        }

        return actualChanges;
    }

    public Map<String, Object> undoApproval(final LoanLifecycleStateMachine loanLifecycleStateMachine) {

        validateAccountStatus(LoanEvent.LOAN_APPROVAL_UNDO);
        final Map<String, Object> actualChanges = new LinkedHashMap<>();

        final LoanStatus currentStatus = LoanStatus.fromInt(this.loanStatus);
        final LoanStatus statusEnum = loanLifecycleStateMachine.transition(LoanEvent.LOAN_APPROVAL_UNDO, currentStatus);
        if (!statusEnum.hasStateOf(currentStatus)) {
            this.loanStatus = statusEnum.getValue();
            actualChanges.put("status", LoanEnumerations.status(this.loanStatus));

            this.approvedOnDate = null;
            this.approvedBy = null;
            actualChanges.put("approvedOnDate", "");

            this.loanOfficerHistory.clear();
        }

        return actualChanges;
    }

    public Collection<Long> findExistingTransactionIds() {

        final Collection<Long> ids = new ArrayList<>();

        for (final LoanTransaction transaction : this.loanTransactions) {
            ids.add(transaction.getId());
        }

        return ids;
    }

    public Collection<Long> findExistingReversedTransactionIds() {

        final Collection<Long> ids = new ArrayList<>();

        for (final LoanTransaction transaction : this.loanTransactions) {
            if (transaction.isReversed()) {
                ids.add(transaction.getId());
            }
        }

        return ids;
    }

    public ChangedTransactionDetail disburse(final AppUser currentUser, final JsonCommand command, final Map<String, Object> actualChanges,
            final ScheduleGeneratorDTO scheduleGeneratorDTO) {

        final LoanStatus statusEnum = this.loanLifecycleStateMachine.transition(LoanEvent.LOAN_DISBURSED,
                LoanStatus.fromInt(this.loanStatus));

        final LocalDate actualDisbursementDate = command.localDateValueOfParameterNamed("actualDisbursementDate");

        this.loanStatus = statusEnum.getValue();
        actualChanges.put("status", LoanEnumerations.status(this.loanStatus));

        this.disbursedBy = currentUser;
        updateLoanScheduleDependentDerivedFields();

        actualChanges.put("locale", command.locale());
        actualChanges.put("dateFormat", command.dateFormat());
        actualChanges.put("actualDisbursementDate", command.stringValueOfParameterNamed("actualDisbursementDate"));

        HolidayDetailDTO holidayDetailDTO = scheduleGeneratorDTO.getHolidayDetailDTO();

        // validate if disbursement date is a holiday or a non-working day
        validateDisbursementDateIsOnNonWorkingDay(holidayDetailDTO.getWorkingDays(), holidayDetailDTO.isAllowTransactionsOnNonWorkingDay());
        validateDisbursementDateIsOnHoliday(holidayDetailDTO.isAllowTransactionsOnHoliday(), holidayDetailDTO.getHolidays());

        if (this.repaymentScheduleDetail().isInterestRecalculationEnabled()
                && (fetchRepaymentScheduleInstallment(1).getDueDate().isBefore(LocalDate.now()) || isDisbursementMissed())) {
            regenerateRepaymentScheduleWithInterestRecalculation(scheduleGeneratorDTO);
        }

        updateSummaryWithTotalFeeChargesDueAtDisbursement(deriveSumTotalOfChargesDueAtDisbursement());
        updateLoanRepaymentPeriodsDerivedFields(actualDisbursementDate);
        updateLoanSummaryDerivedFields();
        handleDisbursementTransaction(actualDisbursementDate);

        final Money interestApplied = Money.of(getCurrency(), this.summary.getTotalInterestCharged());

        /**
         * Add an interest applied transaction of the interest is accrued
         * upfront (Up front accrual), no accounting or cash based accounting is
         * selected
         **/

        if (isNoneOrCashOrUpfrontAccrualAccountingEnabledOnLoanProduct()) {
            final LoanTransaction interestAppliedTransaction = LoanTransaction.accrueInterest(getOffice(), this, interestApplied,
                    actualDisbursementDate);
            this.loanTransactions.add(interestAppliedTransaction);
        }

        return reprocessTransactionForDisbursement();

    }

    public void regenerateScheduleOnDisbursement(final ScheduleGeneratorDTO scheduleGeneratorDTO, final boolean recalculateSchedule,
            final LocalDate actualDisbursementDate, BigDecimal emiAmount) {
        boolean isEmiAmountChanged = false;
        if (this.loanProduct.isMultiDisburseLoan() && emiAmount != null && emiAmount.compareTo(retriveLastEmiAmount()) != 0) {
            LoanTermVariations loanVariationTerms = new LoanTermVariations(LoanTermVariationType.EMI_AMOUNT.getValue(),
                    actualDisbursementDate.toDate(), emiAmount, this);
            this.loanTermVariations.add(loanVariationTerms);
            isEmiAmountChanged = true;
        }

        if (isRepaymentScheduleRegenerationRequiredForDisbursement(actualDisbursementDate) || recalculateSchedule || isEmiAmountChanged) {
            regenerateRepaymentSchedule(scheduleGeneratorDTO);
        }
    }

    public boolean canDisburse(final LocalDate actualDisbursementDate) {
        Date lastDusburseDate = this.actualDisbursementDate;
        final LoanStatus statusEnum = this.loanLifecycleStateMachine.transition(LoanEvent.LOAN_DISBURSED,
                LoanStatus.fromInt(this.loanStatus));

        boolean isMultiTrancheDisburse = false;
        if (LoanStatus.fromInt(this.loanStatus).isActive() && isAllTranchesNotDisbursed()) {
            LoanDisbursementDetails details = fetchLastDisburseDetail();

            if (details != null) {
                lastDusburseDate = details.actualDisbursementDate();
            }
            if (actualDisbursementDate.toDate().before(lastDusburseDate)) {
                final String errorMsg = "Loan can't be disbursed before " + lastDusburseDate;
                throw new LoanDisbursalException(errorMsg, "actualdisbursementdate.before.lastdusbursedate", lastDusburseDate,
                        actualDisbursementDate.toDate());
            }
            isMultiTrancheDisburse = true;
        }
        return (!statusEnum.hasStateOf(LoanStatus.fromInt(this.loanStatus)) || isMultiTrancheDisburse);
    }

    public Money adjustDisburseAmount(final JsonCommand command, final LocalDate actualDisbursementDate) {
        Money disburseAmount = this.loanRepaymentScheduleDetail.getPrincipal().zero();
        BigDecimal principalDisbursed = command.bigDecimalValueOfParameterNamed(LoanApiConstants.principalDisbursedParameterName);
        if (this.actualDisbursementDate == null) {
            this.actualDisbursementDate = actualDisbursementDate.toDate();
        }
        BigDecimal diff = BigDecimal.ZERO;
        Collection<LoanDisbursementDetails> details = fetchUndisbursedDetail();
        if (principalDisbursed == null) {
            disburseAmount = this.loanRepaymentScheduleDetail.getPrincipal();
            if (!details.isEmpty()) {
                disburseAmount = disburseAmount.zero();
                for (LoanDisbursementDetails disbursementDetails : details) {
                    disbursementDetails.updateActualDisbursementDate(actualDisbursementDate.toDate());
                    disburseAmount = disburseAmount.plus(disbursementDetails.principal());
                }
            }
        } else {
            disburseAmount = disburseAmount.plus(principalDisbursed);

            if (details.isEmpty()) {
                diff = this.loanRepaymentScheduleDetail.getPrincipal().minus(principalDisbursed).getAmount();
            } else {
                for (LoanDisbursementDetails disbursementDetails : details) {
                    disbursementDetails.updateActualDisbursementDate(actualDisbursementDate.toDate());
                    diff = diff.add(disbursementDetails.principal().subtract(principalDisbursed));
                    disbursementDetails.updatePrincipal(principalDisbursed);
                }
            }
            this.loanRepaymentScheduleDetail.setPrincipal(this.loanRepaymentScheduleDetail.getPrincipal().minus(diff).getAmount());
            if (diff.compareTo(BigDecimal.ZERO) == -1) {
                final String errorMsg = "Loan can't be disbursed,disburse amount is exceeding approved amount ";
                throw new LoanDisbursalException(errorMsg, "disburse.amount.must.be.less.than.approved.amount", principalDisbursed,
                        this.loanRepaymentScheduleDetail.getPrincipal().getAmount());
            }
        }
        return disburseAmount;
    }

    private ChangedTransactionDetail reprocessTransactionForDisbursement() {
        ChangedTransactionDetail changedTransactionDetail = null;

        if (this.loanProduct.isMultiDisburseLoan()) {
            if (!this.actualDisbursementDate.equals(fetchLastDisburseDetail().getDisbursementDate())) {
                final LoanRepaymentScheduleTransactionProcessor loanRepaymentScheduleTransactionProcessor = this.transactionProcessorFactory
                        .determineProcessor(this.transactionProcessingStrategy);
                final List<LoanTransaction> allNonContraTransactionsPostDisbursement = retreiveListOfTransactionsPostDisbursement();
                changedTransactionDetail = loanRepaymentScheduleTransactionProcessor.handleTransaction(getDisbursementDate(),
                        allNonContraTransactionsPostDisbursement, getCurrency(), this.repaymentScheduleInstallments, charges(),
                        getLastUserTransactionForChargeCalc());
                for (final Map.Entry<Long, LoanTransaction> mapEntry : changedTransactionDetail.getNewTransactionMappings().entrySet()) {
                    mapEntry.getValue().updateLoan(this);
                }

            }
            updateLoanSummaryDerivedFields();
        }

        return changedTransactionDetail;
    }

    private Collection<LoanDisbursementDetails> fetchUndisbursedDetail() {
        Collection<LoanDisbursementDetails> disbursementDetails = new ArrayList<>();
        Date date = null;
        for (LoanDisbursementDetails disbursementDetail : this.disbursementDetails) {
            if (disbursementDetail.actualDisbursementDate() == null) {
                if (date == null || disbursementDetail.expectedDisbursementDate().equals(date)) {
                    disbursementDetails.add(disbursementDetail);
                    date = disbursementDetail.expectedDisbursementDate();
                } else if (disbursementDetail.expectedDisbursementDate().before(date)) {
                    disbursementDetails.clear();
                    disbursementDetails.add(disbursementDetail);
                    date = disbursementDetail.expectedDisbursementDate();
                }
            }
        }
        return disbursementDetails;
    }

    private LoanDisbursementDetails fetchLastDisburseDetail() {
        LoanDisbursementDetails details = null;
        Date date = this.actualDisbursementDate;
        if (date != null) {
            for (LoanDisbursementDetails disbursementDetail : this.disbursementDetails) {
                if (disbursementDetail.actualDisbursementDate() != null) {
                    if (disbursementDetail.actualDisbursementDate().after(date) || disbursementDetail.actualDisbursementDate().equals(date)) {
                        date = disbursementDetail.actualDisbursementDate();
                        details = disbursementDetail;
                    }
                }
            }
        }
        return details;
    }

    private boolean isDisbursementMissed() {
        boolean isDisbursementMissed = false;
        for (LoanDisbursementDetails disbursementDetail : this.disbursementDetails) {
            if (disbursementDetail.actualDisbursementDate() == null
                    && LocalDate.now().isAfter(disbursementDetail.expectedDisbursementDateAsLocalDate())) {
                isDisbursementMissed = true;
                break;
            }
        }
        return isDisbursementMissed;
    }

    public BigDecimal getDisbursedAmount() {
        BigDecimal principal = BigDecimal.ZERO;
        for (LoanDisbursementDetails disbursementDetail : this.disbursementDetails) {
            if (disbursementDetail.actualDisbursementDate() != null) {
                principal = principal.add(disbursementDetail.principal());
            }
        }
        return principal;
    }

    private void removeDisbursementDetail() {
        Set<LoanDisbursementDetails> details = new HashSet<>(this.disbursementDetails);
        for (LoanDisbursementDetails disbursementDetail : details) {
            if (disbursementDetail.actualDisbursementDate() == null) {
                this.disbursementDetails.remove(disbursementDetail);
            }
        }
    }

    private boolean isDisbursementAllowed() {
        boolean isAllowed = false;
        for (LoanDisbursementDetails disbursementDetail : this.disbursementDetails) {
            if (disbursementDetail.actualDisbursementDate() == null) {
                isAllowed = true;
                break;
            }
        }
        return isAllowed;
    }

    private boolean atleastOnceDisbursed() {
        boolean isDisbursed = false;
        for (LoanDisbursementDetails disbursementDetail : this.disbursementDetails) {
            if (disbursementDetail.actualDisbursementDate() != null) {
                isDisbursed = true;
                break;
            }
        }
        return isDisbursed;
    }

    private void updateLoanRepaymentPeriodsDerivedFields(final LocalDate actualDisbursementDate) {

        for (final LoanRepaymentScheduleInstallment repaymentPeriod : this.repaymentScheduleInstallments) {
            repaymentPeriod.updateDerivedFields(loanCurrency(), actualDisbursementDate);
        }
    }

    /*
     * Ability to regenerate the repayment schedule based on the loans current
     * details/state.
     */
    private void regenerateRepaymentSchedule(final ScheduleGeneratorDTO scheduleGeneratorDTO) {

        final LoanScheduleModel loanSchedule = regenerateScheduleModel(scheduleGeneratorDTO);

        updateLoanSchedule(loanSchedule);
        Set<LoanCharge> charges = this.charges();
        for (LoanCharge loanCharge : charges) {
            recalculateLoanCharge(loanCharge, scheduleGeneratorDTO.getPenaltyWaitPeriod());
        }
    }

    public LoanScheduleModel regenerateScheduleModel(final ScheduleGeneratorDTO scheduleGeneratorDTO) {
        final InterestMethod interestMethod = this.loanRepaymentScheduleDetail.getInterestMethod();
        final LoanScheduleGenerator loanScheduleGenerator = scheduleGeneratorDTO.getLoanScheduleFactory().create(interestMethod);

        final RoundingMode roundingMode = RoundingMode.HALF_EVEN;
        final MathContext mc = new MathContext(8, roundingMode);

        final Integer loanTermFrequency = this.termFrequency;
        final PeriodFrequencyType loanTermPeriodFrequencyType = PeriodFrequencyType.fromInt(this.termPeriodFrequencyType);
        final NthDayType nthDayType = NthDayType.fromInt(this.repaymentFrequencyNthDayType);
        final DayOfWeekType dayOfWeekType = DayOfWeekType.fromInt(this.repaymentFrequencyDayOfWeekType);
        final List<DisbursementData> disbursementData = new ArrayList<>();
        for (LoanDisbursementDetails disbursementDetails : this.disbursementDetails) {
            disbursementData.add(disbursementDetails.toData());
        }
        final List<LoanTermVariationsData> loanVariationTermsData = new ArrayList<>();
        boolean isDefaultEmiAmountReq = true;
        for (LoanTermVariations variationTerms : this.loanTermVariations) {
            if (variationTerms.getTermType().isEMIAmountVariation()) {
                if (variationTerms.getTermApplicableFrom().equals(this.getDisbursementDate().toDate())) {
                    isDefaultEmiAmountReq = false;
                }
                loanVariationTermsData.add(variationTerms.toData());
            }
        }
        if (isDefaultEmiAmountReq) {
            LoanTermVariationsData data = new LoanTermVariationsData(null,
                    LoanEnumerations.loanvariationType(LoanTermVariationType.EMI_AMOUNT), this.getDisbursementDate(), this.fixedEmiAmount);
            loanVariationTermsData.add(data);
        }

<<<<<<< HEAD
        final LoanApplicationTerms loanApplicationTerms = LoanApplicationTerms.assembleFrom(scheduleGeneratorDTO.getApplicationCurrency(),
                loanTermFrequency, loanTermPeriodFrequencyType, getDisbursementDate(), getExpectedFirstRepaymentOnDate(),
                scheduleGeneratorDTO.getCalculatedRepaymentsStartingFromDate(), getInArrearsTolerance(), this.loanRepaymentScheduleDetail,
                this.loanProduct.isMultiDisburseLoan(), this.fixedEmiAmount, disbursementData, this.maxOutstandingLoanBalance,
                loanVariationTermsData, getInterestChargedFromDate());
=======
        final LoanApplicationTerms loanApplicationTerms = LoanApplicationTerms.assembleFrom(applicationCurrency, loanTermFrequency,
                loanTermPeriodFrequencyType, nthDayType, dayOfWeekType,
                getDisbursementDate(), getExpectedFirstRepaymentOnDate(), calculatedRepaymentsStartingFromDate,
                getInArrearsTolerance(), this.loanRepaymentScheduleDetail, this.loanProduct.isMultiDisburseLoan(), this.fixedEmiAmount,
                disbursementData, this.maxOutstandingLoanBalance, loanVariationTermsData, getInterestChargedFromDate());
>>>>>>> 8535b146

        final LoanScheduleModel loanSchedule = loanScheduleGenerator.generate(mc, loanApplicationTerms, charges(),
                scheduleGeneratorDTO.getHolidayDetailDTO());
        return loanSchedule;
    }

    private void handleDisbursementTransaction(final LocalDate disbursedOn) {

        // add repayment transaction to track incoming money from client to mfi
        // for (charges due at time of disbursement)

        /***
         * TODO Vishwas: do we need to be able to pass in payment type details
         * for repayments at disbursements too?
         ***/
        final Money totalFeeChargesDueAtDisbursement = this.summary.getTotalFeeChargesDueAtDisbursement(loanCurrency());
        /**
         * all Charges repaid at disbursal is marked as repaid and
         * "APPLY Charge" transactions are created for all other fees ( which
         * are created during disbursal but not repaid)
         **/
        if (disbursedOn.toDate().equals(this.actualDisbursementDate)) {
            Money disbursentMoney = Money.zero(getCurrency());
            final LoanTransaction chargesPayment = LoanTransaction.repaymentAtDisbursement(getOffice(), disbursentMoney, null, disbursedOn,
                    null);
            final Integer installmentNumber = null;
            for (final LoanCharge charge : charges()) {
                if (charge.isDueAtDisbursement()) {
                    if (totalFeeChargesDueAtDisbursement.isGreaterThanZero()
                            && !charge.getChargePaymentMode().isPaymentModeAccountTransfer()) {
                        charge.markAsFullyPaid();
                        // Add "Loan Charge Paid By" details to this transaction
                        final LoanChargePaidBy loanChargePaidBy = new LoanChargePaidBy(chargesPayment, charge, charge.amount(),
                                installmentNumber);
                        chargesPayment.getLoanChargesPaid().add(loanChargePaidBy);
                        disbursentMoney = disbursentMoney.plus(charge.amount());
                    }
                } else {
                    /**
                     * create a Charge applied transaction if Upfront Accrual,
                     * None or Cash based accounting is enabled
                     **/
                    if (isNoneOrCashOrUpfrontAccrualAccountingEnabledOnLoanProduct()) {
                        handleChargeAppliedTransaction(charge, disbursedOn);
                    }
                }
            }
            if (disbursentMoney.isGreaterThanZero()) {
                final Money zero = Money.zero(getCurrency());
                chargesPayment.updateComponentsAndTotal(zero, zero, disbursentMoney, zero);
                chargesPayment.updateLoan(this);
                this.loanTransactions.add(chargesPayment);
                updateLoanOutstandingBalaces();
            }
        }

        if (getApprovedOnDate() != null && disbursedOn.isBefore(getApprovedOnDate())) {
            final String errorMessage = "The date on which a loan is disbursed cannot be before its approval date: "
                    + getApprovedOnDate().toString();
            throw new InvalidLoanStateTransitionException("disbursal", "cannot.be.before.approval.date", errorMessage, disbursedOn,
                    getApprovedOnDate());
        }

        if (getExpectedFirstRepaymentOnDate() != null && disbursedOn.isAfter(getExpectedFirstRepaymentOnDate())) {
            final String errorMessage = "submittedOnDate cannot be after the loans  expectedFirstRepaymentOnDate: "
                    + getExpectedFirstRepaymentOnDate().toString();
            throw new InvalidLoanStateTransitionException("disbursal", "cannot.be.after.expected.first.repayment.date", errorMessage,
                    disbursedOn, getExpectedFirstRepaymentOnDate());
        }

        validateActivityNotBeforeClientOrGroupTransferDate(LoanEvent.LOAN_DISBURSED, disbursedOn);

        if (disbursedOn.isAfter(new LocalDate())) {
            final String errorMessage = "The date on which a loan with identifier : " + this.accountNumber
                    + " is disbursed cannot be in the future.";
            throw new InvalidLoanStateTransitionException("disbursal", "cannot.be.a.future.date", errorMessage, disbursedOn);
        }

    }

    public LoanTransaction handlePayDisbursementTransaction(final Long chargeId, final LoanTransaction chargesPayment,
            final List<Long> existingTransactionIds, final List<Long> existingReversedTransactionIds) {
        existingTransactionIds.addAll(findExistingTransactionIds());
        existingReversedTransactionIds.addAll(findExistingReversedTransactionIds());
        LoanCharge charge = null;
        for (final LoanCharge loanCharge : this.charges) {
            if (loanCharge.isActive() && chargeId.equals(loanCharge.getId())) {
                charge = loanCharge;
            }
        }
        @SuppressWarnings("null")
        final LoanChargePaidBy loanChargePaidBy = new LoanChargePaidBy(chargesPayment, charge, charge.amount(), null);
        chargesPayment.getLoanChargesPaid().add(loanChargePaidBy);
        final Money zero = Money.zero(getCurrency());
        chargesPayment.updateComponents(zero, zero, charge.getAmount(getCurrency()), zero);
        chargesPayment.updateLoan(this);
        this.loanTransactions.add(chargesPayment);
        updateLoanOutstandingBalaces();
        charge.markAsFullyPaid();
        return chargesPayment;
    }

    public Map<String, Object> undoDisbursal(final ScheduleGeneratorDTO scheduleGeneratorDTO, final List<Long> existingTransactionIds,
            final List<Long> existingReversedTransactionIds) {

        validateAccountStatus(LoanEvent.LOAN_DISBURSAL_UNDO);

        final Map<String, Object> actualChanges = new LinkedHashMap<>();
        final LoanStatus currentStatus = LoanStatus.fromInt(this.loanStatus);
        final LoanStatus statusEnum = this.loanLifecycleStateMachine.transition(LoanEvent.LOAN_DISBURSAL_UNDO, currentStatus);
        validateActivityNotBeforeClientOrGroupTransferDate(LoanEvent.LOAN_DISBURSAL_UNDO, getDisbursementDate());
        if (!statusEnum.hasStateOf(currentStatus)) {
            this.loanStatus = statusEnum.getValue();
            actualChanges.put("status", LoanEnumerations.status(this.loanStatus));

            final LocalDate actualDisbursementDate = getDisbursementDate();
            final boolean isScheduleRegenerateRequired = isRepaymentScheduleRegenerationRequiredForDisbursement(actualDisbursementDate);
            this.actualDisbursementDate = null;
            this.disbursedBy = null;
            boolean isDisbueseAmtChanged = !this.approvedPrincipal.equals(this.loanRepaymentScheduleDetail.getPrincipal());
            this.loanRepaymentScheduleDetail.setPrincipal(this.approvedPrincipal);
            if (this.loanProduct.isMultiDisburseLoan()) {
                for (final LoanDisbursementDetails details : this.disbursementDetails) {
                    details.updateActualDisbursementDate(null);
                    details.resetPrincipal();
                }
            }
            boolean isEmiAmountChanged = this.loanTermVariations.size() > 0;
            updateLoanToPreDisbursalState();
            if (isScheduleRegenerateRequired || isDisbueseAmtChanged || isEmiAmountChanged
                    || this.repaymentScheduleDetail().isInterestRecalculationEnabled()) {
                // clear off actual disbusrement date so schedule regeneration
                // uses expected date.

                regenerateRepaymentSchedule(scheduleGeneratorDTO);
                if (isDisbueseAmtChanged) {
                    updateSummaryWithTotalFeeChargesDueAtDisbursement(deriveSumTotalOfChargesDueAtDisbursement());
                }
            }

            actualChanges.put("actualDisbursementDate", "");

            existingTransactionIds.addAll(findExistingTransactionIds());
            existingReversedTransactionIds.addAll(findExistingReversedTransactionIds());
            this.accruedTill = null;
            reverseExistingTransactions();
            updateLoanSummaryDerivedFields();

        }

        return actualChanges;
    }

    private final void reverseExistingTransactions() {

        for (final LoanTransaction transaction : this.loanTransactions) {
            transaction.reverse();
        }
    }

    private void updateLoanToPreDisbursalState() {
        this.actualDisbursementDate = null;

        for (final LoanCharge charge : charges()) {
            if (charge.isOverdueInstallmentCharge()) {
                charge.setActive(false);
            } else {
                charge.resetToOriginal(loanCurrency());
            }
        }

        for (final LoanRepaymentScheduleInstallment currentInstallment : this.repaymentScheduleInstallments) {
            currentInstallment.resetDerivedComponents();
        }

        this.loanTermVariations.clear();
        final LoanRepaymentScheduleProcessingWrapper wrapper = new LoanRepaymentScheduleProcessingWrapper();
        wrapper.reprocess(getCurrency(), getDisbursementDate(), this.repaymentScheduleInstallments, charges(),
                getLastUserTransactionForChargeCalc());

        updateLoanSummaryDerivedFields();
    }

    public ChangedTransactionDetail waiveInterest(final LoanTransaction waiveInterestTransaction,
            final LoanLifecycleStateMachine loanLifecycleStateMachine, final List<Long> existingTransactionIds,
            final List<Long> existingReversedTransactionIds, final ScheduleGeneratorDTO scheduleGeneratorDTO) {

        validateAccountStatus(LoanEvent.LOAN_REPAYMENT_OR_WAIVER);

        validateActivityNotBeforeClientOrGroupTransferDate(LoanEvent.LOAN_REPAYMENT_OR_WAIVER,
                waiveInterestTransaction.getTransactionDate());
        validateActivityNotBeforeLastTransactionDateForInterestRecalculation(LoanEvent.LOAN_REPAYMENT_OR_WAIVER,
                waiveInterestTransaction.getTransactionDate());

        existingTransactionIds.addAll(findExistingTransactionIds());
        existingReversedTransactionIds.addAll(findExistingReversedTransactionIds());

        final ChangedTransactionDetail changedTransactionDetail = handleRepaymentOrRecoveryOrWaiverTransaction(waiveInterestTransaction,
                loanLifecycleStateMachine, null, scheduleGeneratorDTO);

        return changedTransactionDetail;
    }

    public ChangedTransactionDetail makeRepayment(final LoanTransaction repaymentTransaction,
            final LoanLifecycleStateMachine loanLifecycleStateMachine, final List<Long> existingTransactionIds,
            final List<Long> existingReversedTransactionIds, boolean isRecoveryRepayment, final ScheduleGeneratorDTO scheduleGeneratorDTO) {

        LoanEvent event = null;
        if (isRecoveryRepayment) {
            event = LoanEvent.LOAN_RECOVERY_PAYMENT;
        } else {
            event = LoanEvent.LOAN_REPAYMENT_OR_WAIVER;
        }

        HolidayDetailDTO holidayDetailDTO = scheduleGeneratorDTO.getHolidayDetailDTO();
        validateAccountStatus(event);
        validateActivityNotBeforeClientOrGroupTransferDate(event, repaymentTransaction.getTransactionDate());
        validateActivityNotBeforeLastTransactionDateForInterestRecalculation(event, repaymentTransaction.getTransactionDate());
        validateRepaymentDateIsOnHoliday(repaymentTransaction.getTransactionDate(), holidayDetailDTO.isAllowTransactionsOnHoliday(),
                holidayDetailDTO.getHolidays());
        validateRepaymentDateIsOnNonWorkingDay(repaymentTransaction.getTransactionDate(), holidayDetailDTO.getWorkingDays(),
                holidayDetailDTO.isAllowTransactionsOnNonWorkingDay());

        existingTransactionIds.addAll(findExistingTransactionIds());
        existingReversedTransactionIds.addAll(findExistingReversedTransactionIds());

        final ChangedTransactionDetail changedTransactionDetail = handleRepaymentOrRecoveryOrWaiverTransaction(repaymentTransaction,
                loanLifecycleStateMachine, null, scheduleGeneratorDTO);

        return changedTransactionDetail;
    }

    public void makeChargePayment(final Long chargeId, final LoanLifecycleStateMachine loanLifecycleStateMachine,
            final List<Long> existingTransactionIds, final List<Long> existingReversedTransactionIds,
            final HolidayDetailDTO holidayDetailDTO, final LoanTransaction paymentTransaction, final Integer installmentNumber) {

        validateAccountStatus(LoanEvent.LOAN_CHARGE_PAYMENT);
        validateActivityNotBeforeClientOrGroupTransferDate(LoanEvent.LOAN_CHARGE_PAYMENT, paymentTransaction.getTransactionDate());
        validateActivityNotBeforeLastTransactionDateForInterestRecalculation(LoanEvent.LOAN_CHARGE_PAYMENT,
                paymentTransaction.getTransactionDate());
        validateRepaymentDateIsOnHoliday(paymentTransaction.getTransactionDate(), holidayDetailDTO.isAllowTransactionsOnHoliday(),
                holidayDetailDTO.getHolidays());
        validateRepaymentDateIsOnNonWorkingDay(paymentTransaction.getTransactionDate(), holidayDetailDTO.getWorkingDays(),
                holidayDetailDTO.isAllowTransactionsOnNonWorkingDay());

        if (paymentTransaction.getTransactionDate().isAfter(new LocalDate())) {
            final String errorMessage = "The date on which a loan charge paid cannot be in the future.";
            throw new InvalidLoanStateTransitionException("charge.payment", "cannot.be.a.future.date", errorMessage,
                    paymentTransaction.getTransactionDate());
        }
        existingTransactionIds.addAll(findExistingTransactionIds());
        existingReversedTransactionIds.addAll(findExistingReversedTransactionIds());
        LoanCharge charge = null;
        for (final LoanCharge loanCharge : this.charges) {
            if (loanCharge.isActive() && chargeId.equals(loanCharge.getId())) {
                charge = loanCharge;
            }
        }
        handleChargePaidTransaction(charge, paymentTransaction, loanLifecycleStateMachine, installmentNumber);
    }

    public void makeRefund(final LoanTransaction loanTransaction, final LoanLifecycleStateMachine loanLifecycleStateMachine,
            final List<Long> existingTransactionIds, final List<Long> existingReversedTransactionIds,
            final boolean allowTransactionsOnHoliday, final List<Holiday> holidays, final WorkingDays workingDays,
            final boolean allowTransactionsOnNonWorkingDay) {

        validateRepaymentDateIsOnHoliday(loanTransaction.getTransactionDate(), allowTransactionsOnHoliday, holidays);
        validateRepaymentDateIsOnNonWorkingDay(loanTransaction.getTransactionDate(), workingDays, allowTransactionsOnNonWorkingDay);

        existingTransactionIds.addAll(findExistingTransactionIds());
        existingReversedTransactionIds.addAll(findExistingReversedTransactionIds());

        if (status().isOverpaid()) {
            if (this.totalOverpaid.compareTo(loanTransaction.getAmount(getCurrency()).getAmount()) == -1) {
                final String errorMessage = "The refund amount must be less than or equal to overpaid amount ";
                throw new InvalidLoanStateTransitionException("transaction", "is.exceeding.overpaid.amount", errorMessage,
                        this.totalOverpaid, loanTransaction.getAmount(getCurrency()).getAmount());
            } else if (!isAfterLatRepayment(loanTransaction, this.loanTransactions)) {
                final String errorMessage = "Transfer funds is allowed only after last repayment date";
                throw new InvalidLoanStateTransitionException("transaction", "is.not.after.repayment.date", errorMessage);
            }
        } else {
            final String errorMessage = "Transfer funds is allowed only for loan accounts with overpaid status ";
            throw new InvalidLoanStateTransitionException("transaction", "is.not.a.overpaid.loan", errorMessage);
        }
        loanTransaction.updateLoan(this);

        if (loanTransaction.isNotZero(loanCurrency())) {
            this.loanTransactions.add(loanTransaction);
        }
        updateLoanSummaryDerivedFields();
        doPostLoanTransactionChecks(loanTransaction.getTransactionDate(), loanLifecycleStateMachine);
    }

    private ChangedTransactionDetail handleRepaymentOrRecoveryOrWaiverTransaction(final LoanTransaction loanTransaction,
            final LoanLifecycleStateMachine loanLifecycleStateMachine, final LoanTransaction adjustedTransaction,
            final ScheduleGeneratorDTO scheduleGeneratorDTO) {

        ChangedTransactionDetail changedTransactionDetail = null;

        LoanStatus statusEnum = null;

        LocalDate recalculateFrom = loanTransaction.getTransactionDate();
        if (adjustedTransaction != null && adjustedTransaction.getTransactionDate().isBefore(recalculateFrom)) {
            recalculateFrom = adjustedTransaction.getTransactionDate();
        }

        if (loanTransaction.isRecoveryRepayment()) {
            statusEnum = loanLifecycleStateMachine.transition(LoanEvent.LOAN_RECOVERY_PAYMENT, LoanStatus.fromInt(this.loanStatus));
        } else {
            statusEnum = loanLifecycleStateMachine.transition(LoanEvent.LOAN_REPAYMENT_OR_WAIVER, LoanStatus.fromInt(this.loanStatus));
        }

        this.loanStatus = statusEnum.getValue();

        loanTransaction.updateLoan(this);

        final boolean isTransactionChronologicallyLatest = isChronologicallyLatestRepaymentOrWaiver(loanTransaction, this.loanTransactions);

        if (loanTransaction.isNotZero(loanCurrency())) {
            this.loanTransactions.add(loanTransaction);
        }

        if (loanTransaction.isNotRepayment() && loanTransaction.isNotWaiver() && loanTransaction.isNotRecoveryRepayment()) {
            final String errorMessage = "A transaction of type repayment or recovery repayment or waiver was expected but not received.";
            throw new InvalidLoanTransactionTypeException("transaction", "is.not.a.repayment.or.waiver.or.recovery.transaction",
                    errorMessage);
        }

        final LocalDate loanTransactionDate = loanTransaction.getTransactionDate();
        if (loanTransactionDate.isBefore(getDisbursementDate())) {
            final String errorMessage = "The transaction date cannot be before the loan disbursement date: "
                    + getApprovedOnDate().toString();
            throw new InvalidLoanStateTransitionException("transaction", "cannot.be.before.disbursement.date", errorMessage,
                    loanTransactionDate, getDisbursementDate());
        }

        if (loanTransactionDate.isAfter(DateUtils.getLocalDateOfTenant())) {
            final String errorMessage = "The transaction date cannot be in the future.";
            throw new InvalidLoanStateTransitionException("transaction", "cannot.be.a.future.date", errorMessage, loanTransactionDate);
        }

        if (loanTransaction.isInterestWaiver()) {
            Money totalInterestOutstandingOnLoan = getTotalInterestOutstandingOnLoan();
            if (adjustedTransaction != null) {
                totalInterestOutstandingOnLoan = totalInterestOutstandingOnLoan.plus(adjustedTransaction.getAmount(loanCurrency()));
            }
            if (loanTransaction.getAmount(loanCurrency()).isGreaterThan(totalInterestOutstandingOnLoan)) {
                final String errorMessage = "The amount of interest to waive cannot be greater than total interest outstanding on loan.";
                throw new InvalidLoanStateTransitionException("waive.interest", "amount.exceeds.total.outstanding.interest", errorMessage,
                        loanTransaction.getAmount(loanCurrency()), totalInterestOutstandingOnLoan.getAmount());
            }
        }

        if (this.loanProduct.isMultiDisburseLoan() && adjustedTransaction == null) {
            BigDecimal totalDisbursed = getDisbursedAmount();
            if (totalDisbursed.compareTo(this.summary.getTotalPrincipalRepaid()) < 0) {
                final String errorMessage = "The transaction cannot be done before the loan disbursement: "
                        + getApprovedOnDate().toString();
                throw new InvalidLoanStateTransitionException("transaction", "cannot.be.done.before.disbursement", errorMessage);
            }
        }

        final LoanRepaymentScheduleTransactionProcessor loanRepaymentScheduleTransactionProcessor = this.transactionProcessorFactory
                .determineProcessor(this.transactionProcessingStrategy);

        final LoanRepaymentScheduleInstallment currentInstallment = fetchLoanRepaymentScheduleInstallment(loanTransaction
                .getTransactionDate());
        boolean reprocess = true;

        if (isTransactionChronologicallyLatest && adjustedTransaction == null
                && loanTransaction.getTransactionDate().isEqual(LocalDate.now()) && currentInstallment != null
                && currentInstallment.getTotalOutstanding(getCurrency()).isEqualTo(loanTransaction.getAmount(getCurrency()))) {
            reprocess = false;
        }

        if (isTransactionChronologicallyLatest && adjustedTransaction == null
                && (!reprocess || !this.repaymentScheduleDetail().isInterestRecalculationEnabled())) {
            loanRepaymentScheduleTransactionProcessor.handleTransaction(loanTransaction, getCurrency(), this.repaymentScheduleInstallments,
                    charges());
            reprocess = false;
            if (this.repaymentScheduleDetail().isInterestRecalculationEnabled()) {
                if (currentInstallment == null || currentInstallment.isNotFullyPaidOff()) {
                    reprocess = true;
                } else {
                    final LoanRepaymentScheduleInstallment nextInstallment = fetchRepaymentScheduleInstallment(currentInstallment
                            .getInstallmentNumber() + 1);
                    if (nextInstallment != null && nextInstallment.getTotalPaidInAdvance(getCurrency()).isGreaterThanZero()) {
                        reprocess = true;
                    }
                }
            }
        }
        if (reprocess) {
            if (this.repaymentScheduleDetail().isInterestRecalculationEnabled()) {
                regenerateRepaymentScheduleWithInterestRecalculation(scheduleGeneratorDTO);
            }
            final List<LoanTransaction> allNonContraTransactionsPostDisbursement = retreiveListOfTransactionsPostDisbursement();
            changedTransactionDetail = loanRepaymentScheduleTransactionProcessor.handleTransaction(getDisbursementDate(),
                    allNonContraTransactionsPostDisbursement, getCurrency(), this.repaymentScheduleInstallments, charges(),
                    getLastUserTransactionForChargeCalc());
            for (final Map.Entry<Long, LoanTransaction> mapEntry : changedTransactionDetail.getNewTransactionMappings().entrySet()) {
                mapEntry.getValue().updateLoan(this);
            }
            /***
             * Commented since throwing exception if external id present for one
             * of the transactions. for this need to save the reversed
             * transactions first and then new transactions.
             */
            this.loanTransactions.addAll(changedTransactionDetail.getNewTransactionMappings().values());
        }

        updateLoanSummaryDerivedFields();

        /**
         * FIXME: Vishwas, skipping post loan transaction checks for Loan
         * recoveries
         **/
        if (loanTransaction.isNotRecoveryRepayment()) {
            doPostLoanTransactionChecks(loanTransaction.getTransactionDate(), loanLifecycleStateMachine);
        }

        if (this.loanProduct.isMultiDisburseLoan()) {
            BigDecimal totalDisbursed = getDisbursedAmount();
            if (totalDisbursed.compareTo(this.summary.getTotalPrincipalRepaid()) < 0
                    && this.repaymentScheduleDetail().getPrincipal().minus(totalDisbursed).isGreaterThanZero()) {
                final String errorMessage = "The transaction cannot be done before the loan disbursement: "
                        + getApprovedOnDate().toString();
                throw new InvalidLoanStateTransitionException("transaction", "cannot.be.done.before.disbursement", errorMessage);
            }
        }

        if (changedTransactionDetail != null) {
            this.loanTransactions.removeAll(changedTransactionDetail.getNewTransactionMappings().values());
        }
        return changedTransactionDetail;
    }

    private LoanRepaymentScheduleInstallment fetchLoanRepaymentScheduleInstallment(LocalDate dueDate) {
        LoanRepaymentScheduleInstallment installment = null;
        for (LoanRepaymentScheduleInstallment loanRepaymentScheduleInstallment : this.repaymentScheduleInstallments) {
            if (dueDate.equals(loanRepaymentScheduleInstallment.getDueDate())) {
                installment = loanRepaymentScheduleInstallment;
                break;
            }
        }
        return installment;
    }

    private List<LoanTransaction> retreiveListOfTransactionsPostDisbursement() {
        final List<LoanTransaction> repaymentsOrWaivers = new ArrayList<>();
        for (final LoanTransaction transaction : this.loanTransactions) {
            if (!transaction.isDisbursement() && transaction.isNotReversed()) {
                repaymentsOrWaivers.add(transaction);
            }
        }
        final LoanTransactionComparator transactionComparator = new LoanTransactionComparator();
        Collections.sort(repaymentsOrWaivers, transactionComparator);
        return repaymentsOrWaivers;
    }

    public List<LoanTransaction> retreiveListOfTransactionsPostDisbursementExcludeAccruals() {
        final List<LoanTransaction> repaymentsOrWaivers = new ArrayList<>();
        for (final LoanTransaction transaction : this.loanTransactions) {
            if (!transaction.isDisbursement() && transaction.isNotReversed() && !transaction.isAccrual()
                    && !transaction.isRepaymentAtDisbursement()) {
                repaymentsOrWaivers.add(transaction);
            }
        }
        final LoanTransactionComparator transactionComparator = new LoanTransactionComparator();
        Collections.sort(repaymentsOrWaivers, transactionComparator);
        return repaymentsOrWaivers;
    }

    private List<LoanTransaction> retreiveListOfTransactionsExcludeAccruals() {
        final List<LoanTransaction> repaymentsOrWaivers = new ArrayList<>();
        for (final LoanTransaction transaction : this.loanTransactions) {
            if (transaction.isNotReversed() && !transaction.isAccrual()) {
                repaymentsOrWaivers.add(transaction);
            }
        }
        final LoanTransactionComparator transactionComparator = new LoanTransactionComparator();
        Collections.sort(repaymentsOrWaivers, transactionComparator);
        return repaymentsOrWaivers;
    }

    private List<LoanTransaction> retreiveListOfAccrualTransactions() {
        final List<LoanTransaction> transactions = new ArrayList<>();
        for (final LoanTransaction transaction : this.loanTransactions) {
            if (transaction.isNotReversed() && transaction.isAccrual()) {
                transactions.add(transaction);
            }
        }
        final LoanTransactionComparator transactionComparator = new LoanTransactionComparator();
        Collections.sort(transactions, transactionComparator);
        return transactions;
    }

    private void doPostLoanTransactionChecks(final LocalDate transactionDate, final LoanLifecycleStateMachine loanLifecycleStateMachine) {

        if (isOverPaid()) {
            // FIXME - kw - update account balance to negative amount.
            handleLoanOverpayment(loanLifecycleStateMachine);
        } else if (this.summary.isRepaidInFull(loanCurrency())) {
            handleLoanRepaymentInFull(transactionDate, loanLifecycleStateMachine);
        }
    }

    private void handleLoanRepaymentInFull(final LocalDate transactionDate, final LoanLifecycleStateMachine loanLifecycleStateMachine) {

        boolean isAllChargesPaid = true;
        for (final LoanCharge loanCharge : this.charges) {
            if (loanCharge.isActive() && !(loanCharge.isPaid() || loanCharge.isWaived())) {
                isAllChargesPaid = false;
                break;
            }
        }
        if (isAllChargesPaid) {
            final LoanStatus statusEnum = loanLifecycleStateMachine.transition(LoanEvent.REPAID_IN_FULL,
                    LoanStatus.fromInt(this.loanStatus));
            this.loanStatus = statusEnum.getValue();

            this.closedOnDate = transactionDate.toDate();
            this.actualMaturityDate = transactionDate.toDate();
        } else if (LoanStatus.fromInt(this.loanStatus).isOverpaid()) {
            final LoanStatus statusEnum = loanLifecycleStateMachine.transition(LoanEvent.LOAN_REPAYMENT_OR_WAIVER,
                    LoanStatus.fromInt(this.loanStatus));
            this.loanStatus = statusEnum.getValue();
        }
    }

    private void handleLoanOverpayment(final LoanLifecycleStateMachine loanLifecycleStateMachine) {

        final LoanStatus statusEnum = loanLifecycleStateMachine.transition(LoanEvent.LOAN_OVERPAYMENT, LoanStatus.fromInt(this.loanStatus));
        this.loanStatus = statusEnum.getValue();

        this.closedOnDate = null;
        this.actualMaturityDate = null;
    }

    private boolean isChronologicallyLatestRepaymentOrWaiver(final LoanTransaction loanTransaction,
            final List<LoanTransaction> loanTransactions) {

        boolean isChronologicallyLatestRepaymentOrWaiver = true;

        final LocalDate currentTransactionDate = loanTransaction.getTransactionDate();
        for (final LoanTransaction previousTransaction : loanTransactions) {
            if (!previousTransaction.isDisbursement() && previousTransaction.isNotReversed()) {
                if (currentTransactionDate.isBefore(previousTransaction.getTransactionDate())
                        || currentTransactionDate.isEqual(previousTransaction.getTransactionDate())) {
                    isChronologicallyLatestRepaymentOrWaiver = false;
                    break;
                }
            }
        }

        return isChronologicallyLatestRepaymentOrWaiver;
    }

    private boolean isAfterLatRepayment(final LoanTransaction loanTransaction, final List<LoanTransaction> loanTransactions) {

        boolean isAfterLatRepayment = true;

        final LocalDate currentTransactionDate = loanTransaction.getTransactionDate();
        for (final LoanTransaction previousTransaction : loanTransactions) {
            if (previousTransaction.isRepayment() && previousTransaction.isNotReversed()) {
                if (currentTransactionDate.isBefore(previousTransaction.getTransactionDate())) {
                    isAfterLatRepayment = false;
                    break;
                }
            }
        }
        return isAfterLatRepayment;
    }

    private boolean isChronologicallyLatestTransaction(final LoanTransaction loanTransaction, final List<LoanTransaction> loanTransactions) {

        boolean isChronologicallyLatestRepaymentOrWaiver = true;

        final LocalDate currentTransactionDate = loanTransaction.getTransactionDate();
        for (final LoanTransaction previousTransaction : loanTransactions) {
            if (previousTransaction.isNotReversed()) {
                if (currentTransactionDate.isBefore(previousTransaction.getTransactionDate())
                        || currentTransactionDate.isEqual(previousTransaction.getTransactionDate())) {
                    isChronologicallyLatestRepaymentOrWaiver = false;
                    break;
                }
            }
        }

        return isChronologicallyLatestRepaymentOrWaiver;
    }

    public LocalDate possibleNextRepaymentDate() {
        LocalDate earliestUnpaidInstallmentDate = new LocalDate();
        for (final LoanRepaymentScheduleInstallment installment : this.repaymentScheduleInstallments) {
            if (installment.isNotFullyPaidOff()) {
                earliestUnpaidInstallmentDate = installment.getDueDate();
                break;
            }
        }

        LocalDate lastTransactionDate = null;
        for (final LoanTransaction transaction : this.loanTransactions) {
            if (transaction.isRepayment() && transaction.isNonZero()) {
                lastTransactionDate = transaction.getTransactionDate();
            }
        }

        LocalDate possibleNextRepaymentDate = earliestUnpaidInstallmentDate;
        if (lastTransactionDate != null && lastTransactionDate.isAfter(earliestUnpaidInstallmentDate)) {
            possibleNextRepaymentDate = lastTransactionDate;
        }

        return possibleNextRepaymentDate;
    }

    public LoanRepaymentScheduleInstallment possibleNextRepaymentInstallment() {
        LoanRepaymentScheduleInstallment loanRepaymentScheduleInstallment = null;

        for (final LoanRepaymentScheduleInstallment installment : this.repaymentScheduleInstallments) {
            if (installment.isNotFullyPaidOff()) {
                loanRepaymentScheduleInstallment = installment;
                break;
            }
        }

        return loanRepaymentScheduleInstallment;
    }

    public LoanTransaction deriveDefaultInterestWaiverTransaction() {

        final Money totalInterestOutstanding = getTotalInterestOutstandingOnLoan();
        Money possibleInterestToWaive = totalInterestOutstanding.copy();
        LocalDate transactionDate = new LocalDate();

        if (totalInterestOutstanding.isGreaterThanZero()) {
            // find earliest known instance of overdue interest and default to
            // that
            for (final LoanRepaymentScheduleInstallment scheduledRepayment : this.repaymentScheduleInstallments) {

                final Money outstandingForPeriod = scheduledRepayment.getInterestOutstanding(loanCurrency());
                if (scheduledRepayment.isOverdueOn(new LocalDate()) && scheduledRepayment.isNotFullyPaidOff()
                        && outstandingForPeriod.isGreaterThanZero()) {
                    transactionDate = scheduledRepayment.getDueDate();
                    possibleInterestToWaive = outstandingForPeriod;
                    break;
                }
            }
        }

        return LoanTransaction.waiver(getOffice(), this, possibleInterestToWaive, transactionDate, possibleInterestToWaive,
                possibleInterestToWaive.zero());
    }

    public ChangedTransactionDetail adjustExistingTransaction(final LoanTransaction newTransactionDetail,
            final LoanLifecycleStateMachine loanLifecycleStateMachine, final LoanTransaction transactionForAdjustment,
            final List<Long> existingTransactionIds, final List<Long> existingReversedTransactionIds,
            final ScheduleGeneratorDTO scheduleGeneratorDTO) {

        HolidayDetailDTO holidayDetailDTO = scheduleGeneratorDTO.getHolidayDetailDTO();
        validateRepaymentDateIsOnHoliday(newTransactionDetail.getTransactionDate(), holidayDetailDTO.isAllowTransactionsOnHoliday(),
                holidayDetailDTO.getHolidays());
        validateRepaymentDateIsOnNonWorkingDay(newTransactionDetail.getTransactionDate(), holidayDetailDTO.getWorkingDays(),
                holidayDetailDTO.isAllowTransactionsOnNonWorkingDay());

        ChangedTransactionDetail changedTransactionDetail = null;

        existingTransactionIds.addAll(findExistingTransactionIds());
        existingReversedTransactionIds.addAll(findExistingReversedTransactionIds());

        validateActivityNotBeforeClientOrGroupTransferDate(LoanEvent.LOAN_REPAYMENT_OR_WAIVER,
                transactionForAdjustment.getTransactionDate());

        if (transactionForAdjustment.isNotRepayment() && transactionForAdjustment.isNotWaiver()) {
            final String errorMessage = "Only transactions of type repayment or waiver can be adjusted.";
            throw new InvalidLoanTransactionTypeException("transaction", "adjustment.is.only.allowed.to.repayment.or.waiver.transaction",
                    errorMessage);
        }

        transactionForAdjustment.reverse();
        transactionForAdjustment.manuallyAdjustedOrReversed();

        if (isClosedWrittenOff()) {
            // find write off transaction and reverse it
            final LoanTransaction writeOffTransaction = findWriteOffTransaction();
            writeOffTransaction.reverse();
        }

        if (isClosedObligationsMet() || isClosedWrittenOff() || isClosedWithOutsandingAmountMarkedForReschedule()) {
            this.loanStatus = LoanStatus.ACTIVE.getValue();
        }

        if (newTransactionDetail.isRepayment() || newTransactionDetail.isInterestWaiver()) {
            changedTransactionDetail = handleRepaymentOrRecoveryOrWaiverTransaction(newTransactionDetail, loanLifecycleStateMachine,
                    transactionForAdjustment, scheduleGeneratorDTO);
        }

        return changedTransactionDetail;
    }

    public ChangedTransactionDetail undoWrittenOff(final List<Long> existingTransactionIds,
            final List<Long> existingReversedTransactionIds, final ScheduleGeneratorDTO scheduleGeneratorDTO) {

        validateAccountStatus(LoanEvent.WRITE_OFF_OUTSTANDING_UNDO);
        existingTransactionIds.addAll(findExistingTransactionIds());
        existingReversedTransactionIds.addAll(findExistingReversedTransactionIds());
        final LoanTransaction writeOffTransaction = findWriteOffTransaction();
        writeOffTransaction.reverse();
        this.loanStatus = LoanStatus.ACTIVE.getValue();
        final LoanRepaymentScheduleTransactionProcessor loanRepaymentScheduleTransactionProcessor = this.transactionProcessorFactory
                .determineProcessor(this.transactionProcessingStrategy);
        final List<LoanTransaction> allNonContraTransactionsPostDisbursement = retreiveListOfTransactionsPostDisbursement();
        if (this.repaymentScheduleDetail().isInterestRecalculationEnabled()) {
            regenerateRepaymentScheduleWithInterestRecalculation(scheduleGeneratorDTO);
        }
        ChangedTransactionDetail changedTransactionDetail = loanRepaymentScheduleTransactionProcessor.handleTransaction(
                getDisbursementDate(), allNonContraTransactionsPostDisbursement, getCurrency(), this.repaymentScheduleInstallments,
                charges(), getLastUserTransactionForChargeCalc());
        updateLoanSummaryDerivedFields();
        return changedTransactionDetail;
    }

    private LoanTransaction findWriteOffTransaction() {

        LoanTransaction writeOff = null;
        for (final LoanTransaction transaction : this.loanTransactions) {
            if (!transaction.isReversed() && transaction.isWriteOff()) {
                writeOff = transaction;
            }
        }

        return writeOff;
    }

    private boolean isOverPaid() {
        return calculateTotalOverpayment().isGreaterThanZero();
    }

    private Money calculateTotalOverpayment() {

        Money totalPaidInRepayments = getTotalPaidInRepayments();

        final MonetaryCurrency currency = loanCurrency();
        Money cumulativeTotalPaidOnInstallments = Money.zero(currency);
        Money cumulativeTotalWaivedOnInstallments = Money.zero(currency);

        for (final LoanRepaymentScheduleInstallment scheduledRepayment : this.repaymentScheduleInstallments) {

            cumulativeTotalPaidOnInstallments = cumulativeTotalPaidOnInstallments
                    .plus(scheduledRepayment.getPrincipalCompleted(currency).plus(scheduledRepayment.getInterestPaid(currency)))
                    .plus(scheduledRepayment.getFeeChargesPaid(currency)).plus(scheduledRepayment.getPenaltyChargesPaid(currency));

            cumulativeTotalWaivedOnInstallments = cumulativeTotalWaivedOnInstallments.plus(scheduledRepayment.getInterestWaived(currency));
        }

        for (final LoanTransaction loanTransaction : this.loanTransactions) {
            if (loanTransaction.isRefund() && !loanTransaction.isReversed()) {
                totalPaidInRepayments = totalPaidInRepayments.minus(loanTransaction.getAmount(currency));
            }
        }

        // if total paid in transactions doesnt match repayment schedule then
        // theres an overpayment.
        return totalPaidInRepayments.minus(cumulativeTotalPaidOnInstallments);
    }

    public Money calculateTotalRecoveredPayments() {
        Money totalRecoveredPayments = getTotalRecoveredPayments();
        // in case logic for reversing recovered payment is implemented handle
        // subtraction from totalRecoveredPayments
        return totalRecoveredPayments;
    }

    private MonetaryCurrency loanCurrency() {
        return this.loanRepaymentScheduleDetail.getCurrency();
    }

    public ChangedTransactionDetail closeAsWrittenOff(final JsonCommand command, final LoanLifecycleStateMachine loanLifecycleStateMachine,
            final Map<String, Object> changes, final List<Long> existingTransactionIds, final List<Long> existingReversedTransactionIds,
            final AppUser currentUser, final ScheduleGeneratorDTO scheduleGeneratorDTO) {

        final LoanRepaymentScheduleTransactionProcessor loanRepaymentScheduleTransactionProcessor = this.transactionProcessorFactory
                .determineProcessor(this.transactionProcessingStrategy);
        ChangedTransactionDetail changedTransactionDetail = closeDisbursements(scheduleGeneratorDTO,
                loanRepaymentScheduleTransactionProcessor);

        validateAccountStatus(LoanEvent.WRITE_OFF_OUTSTANDING);

        final LoanStatus statusEnum = loanLifecycleStateMachine.transition(LoanEvent.WRITE_OFF_OUTSTANDING,
                LoanStatus.fromInt(this.loanStatus));

        LoanTransaction loanTransaction = null;
        if (!statusEnum.hasStateOf(LoanStatus.fromInt(this.loanStatus))) {
            this.loanStatus = statusEnum.getValue();
            changes.put("status", LoanEnumerations.status(this.loanStatus));

            existingTransactionIds.addAll(findExistingTransactionIds());
            existingReversedTransactionIds.addAll(findExistingReversedTransactionIds());

            final LocalDate writtenOffOnLocalDate = command.localDateValueOfParameterNamed("transactionDate");
            final String txnExternalId = command.stringValueOfParameterNamedAllowingNull("externalId");

            this.closedOnDate = writtenOffOnLocalDate.toDate();
            this.writtenOffOnDate = writtenOffOnLocalDate.toDate();
            this.closedBy = currentUser;
            changes.put("closedOnDate", command.stringValueOfParameterNamed("transactionDate"));
            changes.put("writtenOffOnDate", command.stringValueOfParameterNamed("transactionDate"));

            if (writtenOffOnLocalDate.isBefore(getDisbursementDate())) {
                final String errorMessage = "The date on which a loan is written off cannot be before the loan disbursement date: "
                        + getDisbursementDate().toString();
                throw new InvalidLoanStateTransitionException("writeoff", "cannot.be.before.submittal.date", errorMessage,
                        writtenOffOnLocalDate, getDisbursementDate());
            }

            validateActivityNotBeforeClientOrGroupTransferDate(LoanEvent.WRITE_OFF_OUTSTANDING, writtenOffOnLocalDate);

            if (writtenOffOnLocalDate.isAfter(DateUtils.getLocalDateOfTenant())) {
                final String errorMessage = "The date on which a loan is written off cannot be in the future.";
                throw new InvalidLoanStateTransitionException("writeoff", "cannot.be.a.future.date", errorMessage, writtenOffOnLocalDate);
            }

            loanTransaction = LoanTransaction.writeoff(this, getOffice(), writtenOffOnLocalDate, txnExternalId);
            final boolean isLastTransaction = isChronologicallyLatestTransaction(loanTransaction, this.loanTransactions);
            if (!isLastTransaction) {
                final String errorMessage = "The date of the writeoff transaction must occur on or before previous transactions.";
                throw new InvalidLoanStateTransitionException("writeoff", "must.occur.on.or.after.other.transaction.dates", errorMessage,
                        writtenOffOnLocalDate);
            }

            this.loanTransactions.add(loanTransaction);

            loanRepaymentScheduleTransactionProcessor.handleWriteOff(loanTransaction, loanCurrency(), this.repaymentScheduleInstallments);

            updateLoanSummaryDerivedFields();
        }
        if (changedTransactionDetail == null) {
            changedTransactionDetail = new ChangedTransactionDetail();
        }
        changedTransactionDetail.getNewTransactionMappings().put(0L, loanTransaction);
        return changedTransactionDetail;
    }

    private ChangedTransactionDetail closeDisbursements(final ScheduleGeneratorDTO scheduleGeneratorDTO,
            final LoanRepaymentScheduleTransactionProcessor loanRepaymentScheduleTransactionProcessor) {
        ChangedTransactionDetail changedTransactionDetail = null;
        if (isDisbursementAllowed() && atleastOnceDisbursed()) {
            this.loanRepaymentScheduleDetail.setPrincipal(getDisbursedAmount());
            removeDisbursementDetail();
            regenerateRepaymentSchedule(scheduleGeneratorDTO);
            if (this.repaymentScheduleDetail().isInterestRecalculationEnabled()) {
                regenerateRepaymentScheduleWithInterestRecalculation(scheduleGeneratorDTO);
            }
            final List<LoanTransaction> allNonContraTransactionsPostDisbursement = retreiveListOfTransactionsPostDisbursement();
            changedTransactionDetail = loanRepaymentScheduleTransactionProcessor.handleTransaction(getDisbursementDate(),
                    allNonContraTransactionsPostDisbursement, getCurrency(), this.repaymentScheduleInstallments, charges(),
                    getLastUserTransactionForChargeCalc());
            for (final Map.Entry<Long, LoanTransaction> mapEntry : changedTransactionDetail.getNewTransactionMappings().entrySet()) {
                mapEntry.getValue().updateLoan(this);
                this.loanTransactions.add(mapEntry.getValue());
            }
            updateLoanSummaryDerivedFields();
            LoanTransaction loanTransaction = findlatestTransaction();
            doPostLoanTransactionChecks(loanTransaction.getTransactionDate(), loanLifecycleStateMachine);
        }
        return changedTransactionDetail;
    }

    private LoanTransaction findlatestTransaction() {
        LoanTransaction transaction = null;
        for (LoanTransaction loanTransaction : this.loanTransactions) {
            if (!loanTransaction.isReversed()
                    && (transaction == null || transaction.getTransactionDate().isBefore(loanTransaction.getTransactionDate()))) {
                transaction = loanTransaction;
            }
        }
        return transaction;
    }

    public ChangedTransactionDetail close(final JsonCommand command, final LoanLifecycleStateMachine loanLifecycleStateMachine,
            final Map<String, Object> changes, final List<Long> existingTransactionIds, final List<Long> existingReversedTransactionIds,
            final ScheduleGeneratorDTO scheduleGeneratorDTO) {

        validateAccountStatus(LoanEvent.LOAN_CLOSED);

        existingTransactionIds.addAll(findExistingTransactionIds());
        existingReversedTransactionIds.addAll(findExistingReversedTransactionIds());

        final LocalDate closureDate = command.localDateValueOfParameterNamed("transactionDate");
        final String txnExternalId = command.stringValueOfParameterNamedAllowingNull("externalId");

        this.closedOnDate = closureDate.toDate();
        changes.put("closedOnDate", command.stringValueOfParameterNamed("transactionDate"));

        validateActivityNotBeforeClientOrGroupTransferDate(LoanEvent.REPAID_IN_FULL, closureDate);
        if (closureDate.isBefore(getDisbursementDate())) {
            final String errorMessage = "The date on which a loan is closed cannot be before the loan disbursement date: "
                    + getDisbursementDate().toString();
            throw new InvalidLoanStateTransitionException("close", "cannot.be.before.submittal.date", errorMessage, closureDate,
                    getDisbursementDate());
        }

        if (closureDate.isAfter(DateUtils.getLocalDateOfTenant())) {
            final String errorMessage = "The date on which a loan is closed cannot be in the future.";
            throw new InvalidLoanStateTransitionException("close", "cannot.be.a.future.date", errorMessage, closureDate);
        }
        final LoanRepaymentScheduleTransactionProcessor loanRepaymentScheduleTransactionProcessor = this.transactionProcessorFactory
                .determineProcessor(this.transactionProcessingStrategy);
        ChangedTransactionDetail changedTransactionDetail = closeDisbursements(scheduleGeneratorDTO,
                loanRepaymentScheduleTransactionProcessor);

        LoanTransaction loanTransaction = null;
        if (isOpen()) {
            final Money totalOutstanding = this.summary.getTotalOutstanding(loanCurrency());
            if (totalOutstanding.isGreaterThanZero() && getInArrearsTolerance().isGreaterThanOrEqualTo(totalOutstanding)) {

                final LoanStatus statusEnum = loanLifecycleStateMachine.transition(LoanEvent.REPAID_IN_FULL,
                        LoanStatus.fromInt(this.loanStatus));
                if (!statusEnum.hasStateOf(LoanStatus.fromInt(this.loanStatus))) {
                    this.loanStatus = statusEnum.getValue();
                    changes.put("status", LoanEnumerations.status(this.loanStatus));
                }
                this.closedOnDate = closureDate.toDate();
                loanTransaction = LoanTransaction.writeoff(this, getOffice(), closureDate, txnExternalId);
                final boolean isLastTransaction = isChronologicallyLatestTransaction(loanTransaction, this.loanTransactions);
                if (!isLastTransaction) {
                    final String errorMessage = "The closing date of the loan must be on or after latest transaction date.";
                    throw new InvalidLoanStateTransitionException("close.loan", "must.occur.on.or.after.latest.transaction.date",
                            errorMessage, closureDate);
                }

                this.loanTransactions.add(loanTransaction);

                loanRepaymentScheduleTransactionProcessor.handleWriteOff(loanTransaction, loanCurrency(),
                        this.repaymentScheduleInstallments);

                updateLoanSummaryDerivedFields();
            } else if (totalOutstanding.isGreaterThanZero()) {
                final String errorMessage = "A loan with money outstanding cannot be closed";
                throw new InvalidLoanStateTransitionException("close", "loan.has.money.outstanding", errorMessage,
                        totalOutstanding.toString());
            }
        }

        if (isOverPaid()) {
            final Money totalLoanOverpayment = calculateTotalOverpayment();
            if (totalLoanOverpayment.isGreaterThanZero() && getInArrearsTolerance().isGreaterThanOrEqualTo(totalLoanOverpayment)) {
                // TODO - KW - technically should set somewhere that this loan
                // has
                // 'overpaid' amount
                final LoanStatus statusEnum = loanLifecycleStateMachine.transition(LoanEvent.REPAID_IN_FULL,
                        LoanStatus.fromInt(this.loanStatus));
                if (!statusEnum.hasStateOf(LoanStatus.fromInt(this.loanStatus))) {
                    this.loanStatus = statusEnum.getValue();
                    changes.put("status", LoanEnumerations.status(this.loanStatus));
                }
                this.closedOnDate = closureDate.toDate();
            } else if (totalLoanOverpayment.isGreaterThanZero()) {
                final String errorMessage = "The loan is marked as 'Overpaid' and cannot be moved to 'Closed (obligations met).";
                throw new InvalidLoanStateTransitionException("close", "loan.is.overpaid", errorMessage, totalLoanOverpayment.toString());
            }
        }

        if (changedTransactionDetail == null) {
            changedTransactionDetail = new ChangedTransactionDetail();
        }
        changedTransactionDetail.getNewTransactionMappings().put(0L, loanTransaction);
        return changedTransactionDetail;
    }

    /**
     * Behaviour added to comply with capability of previous mifos product to
     * support easier transition to mifosx platform.
     */
    public void closeAsMarkedForReschedule(final JsonCommand command, final LoanLifecycleStateMachine loanLifecycleStateMachine,
            final Map<String, Object> changes) {

        final LocalDate rescheduledOn = command.localDateValueOfParameterNamed("transactionDate");

        final LoanStatus statusEnum = loanLifecycleStateMachine.transition(LoanEvent.LOAN_RESCHEDULE, LoanStatus.fromInt(this.loanStatus));
        if (!statusEnum.hasStateOf(LoanStatus.fromInt(this.loanStatus))) {
            this.loanStatus = statusEnum.getValue();
            changes.put("status", LoanEnumerations.status(this.loanStatus));
        }

        this.closedOnDate = rescheduledOn.toDate();
        this.rescheduledOnDate = rescheduledOn.toDate();
        changes.put("closedOnDate", command.stringValueOfParameterNamed("transactionDate"));
        changes.put("rescheduledOnDate", command.stringValueOfParameterNamed("transactionDate"));

        final LocalDate rescheduledOnLocalDate = new LocalDate(this.rescheduledOnDate);
        if (rescheduledOnLocalDate.isBefore(getDisbursementDate())) {
            final String errorMessage = "The date on which a loan is rescheduled cannot be before the loan disbursement date: "
                    + getDisbursementDate().toString();
            throw new InvalidLoanStateTransitionException("close.reschedule", "cannot.be.before.submittal.date", errorMessage,
                    rescheduledOnLocalDate, getDisbursementDate());
        }

        if (rescheduledOnLocalDate.isAfter(new LocalDate())) {
            final String errorMessage = "The date on which a loan is rescheduled cannot be in the future.";
            throw new InvalidLoanStateTransitionException("close.reschedule", "cannot.be.a.future.date", errorMessage,
                    rescheduledOnLocalDate);
        }
    }

    public boolean isNotSubmittedAndPendingApproval() {
        return !isSubmittedAndPendingApproval();
    }

    public LoanStatus status() {
        return LoanStatus.fromInt(this.loanStatus);
    }

    public boolean isSubmittedAndPendingApproval() {
        return status().isSubmittedAndPendingApproval();
    }

    private boolean isApproved() {
        return status().isApproved();
    }

    private boolean isNotDisbursed() {
        return !isDisbursed();
    }

    public boolean isDisbursed() {
        return hasDisbursementTransaction();
    }

    public boolean isClosed() {
        return status().isClosed() || isCancelled();
    }

    private boolean isClosedObligationsMet() {
        return status().isClosedObligationsMet();
    }

    public boolean isClosedWrittenOff() {
        return status().isClosedWrittenOff();
    }

    private boolean isClosedWithOutsandingAmountMarkedForReschedule() {
        return status().isClosedWithOutsandingAmountMarkedForReschedule();
    }

    private boolean isCancelled() {
        return isRejected() || isWithdrawn();
    }

    private boolean isWithdrawn() {
        return status().isWithdrawnByClient();
    }

    private boolean isRejected() {
        return status().isRejected();
    }

    private boolean isOpen() {
        return status().isActive();
    }

    private boolean isAllTranchesNotDisbursed() {
        return this.loanProduct.isMultiDisburseLoan()
                && (LoanStatus.fromInt(this.loanStatus).isActive() || LoanStatus.fromInt(this.loanStatus).isApproved())
                && isDisbursementAllowed();
    }

    private boolean hasDisbursementTransaction() {
        boolean hasRepaymentTransaction = false;
        for (final LoanTransaction loanTransaction : this.loanTransactions) {
            if (loanTransaction.isDisbursement() && loanTransaction.isNotReversed()) {
                hasRepaymentTransaction = true;
                break;
            }
        }
        return hasRepaymentTransaction;
    }

    public boolean isSubmittedOnDateAfter(final LocalDate compareDate) {
        return this.submittedOnDate == null ? false : new LocalDate(this.submittedOnDate).isAfter(compareDate);
    }

    public LocalDate getSubmittedOnDate() {
        return (LocalDate) ObjectUtils.defaultIfNull(new LocalDate(this.submittedOnDate), null);
    }

    public LocalDate getApprovedOnDate() {
        LocalDate date = null;
        if (this.approvedOnDate != null) {
            date = new LocalDate(this.approvedOnDate);
        }
        return date;
    }

    public LocalDate getExpectedDisbursedOnLocalDate() {
        LocalDate expectedDisbursementDate = null;
        if (this.expectedDisbursementDate != null) {
            expectedDisbursementDate = new LocalDate(this.expectedDisbursementDate);
        }
        return expectedDisbursementDate;
    }

    public LocalDate getDisbursementDate() {
        LocalDate disbursementDate = getExpectedDisbursedOnLocalDate();
        if (this.actualDisbursementDate != null) {
            disbursementDate = new LocalDate(this.actualDisbursementDate);
        }
        return disbursementDate;
    }

    public LocalDate getWrittenOffDate() {
        LocalDate writtenOffDate = null;
        if (this.writtenOffOnDate != null) {
            writtenOffDate = new LocalDate(this.writtenOffOnDate);
        }
        return writtenOffDate;
    }

    public LocalDate getExpectedDisbursedOnLocalDateForTemplate() {

        LocalDate expectedDisbursementDate = null;
        if (this.expectedDisbursementDate != null) {
            expectedDisbursementDate = new LocalDate(this.expectedDisbursementDate);
        }

        Collection<LoanDisbursementDetails> details = fetchUndisbursedDetail();
        if (!details.isEmpty()) {
            for (LoanDisbursementDetails disbursementDetails : details) {
                expectedDisbursementDate = new LocalDate(disbursementDetails.expectedDisbursementDate());
            }
        }
        return expectedDisbursementDate;
    }

    public BigDecimal getDisburseAmountForTemplate() {
        BigDecimal principal = this.loanRepaymentScheduleDetail.getPrincipal().getAmount();
        Collection<LoanDisbursementDetails> details = fetchUndisbursedDetail();
        if (!details.isEmpty()) {
            principal = BigDecimal.ZERO;
            for (LoanDisbursementDetails disbursementDetails : details) {
                principal = principal.add(disbursementDetails.principal());
            }
        }
        return principal;
    }

    public LocalDate getExpectedFirstRepaymentOnDate() {
        LocalDate firstRepaymentDate = null;
        if (this.expectedFirstRepaymentOnDate != null) {
            firstRepaymentDate = new LocalDate(this.expectedFirstRepaymentOnDate);
        }
        return firstRepaymentDate;
    }

    private void addRepaymentScheduleInstallment(final LoanRepaymentScheduleInstallment installment) {
        installment.updateLoan(this);
        this.repaymentScheduleInstallments.add(installment);
    }

    private boolean isActualDisbursedOnDateEarlierOrLaterThanExpected(final LocalDate actualDisbursedOnDate) {
        boolean isRegenerationRequired = false;
        if (this.loanProduct.isMultiDisburseLoan()) {
            LoanDisbursementDetails details = fetchLastDisburseDetail();
            if (!details.expectedDisbursementDate().equals(details.actualDisbursementDate())) {
                isRegenerationRequired = true;
            }
        }
        return !new LocalDate(this.expectedDisbursementDate).isEqual(actualDisbursedOnDate) || isRegenerationRequired;
    }

    private boolean isRepaymentScheduleRegenerationRequiredForDisbursement(final LocalDate actualDisbursementDate) {
        return isActualDisbursedOnDateEarlierOrLaterThanExpected(actualDisbursementDate);
    }

    private Money getTotalPaidInRepayments() {
        Money cumulativePaid = Money.zero(loanCurrency());

        for (final LoanTransaction repayment : this.loanTransactions) {
            if (repayment.isRepayment() && !repayment.isReversed()) {
                cumulativePaid = cumulativePaid.plus(repayment.getAmount(loanCurrency()));
            }
        }

        return cumulativePaid;
    }

    public Money getTotalRecoveredPayments() {
        Money cumulativePaid = Money.zero(loanCurrency());

        for (final LoanTransaction recoveredPayment : this.loanTransactions) {
            if (recoveredPayment.isRecoveryRepayment()) {
                cumulativePaid = cumulativePaid.plus(recoveredPayment.getAmount(loanCurrency()));
            }
        }
        return cumulativePaid;
    }

    private Money getTotalInterestOutstandingOnLoan() {
        Money cumulativeInterest = Money.zero(loanCurrency());

        for (final LoanRepaymentScheduleInstallment scheduledRepayment : this.repaymentScheduleInstallments) {
            cumulativeInterest = cumulativeInterest.plus(scheduledRepayment.getInterestOutstanding(loanCurrency()));
        }

        return cumulativeInterest;
    }

    @SuppressWarnings("unused")
    private Money getTotalInterestOverdueOnLoan() {
        Money cumulativeInterestOverdue = Money.zero(this.loanRepaymentScheduleDetail.getPrincipal().getCurrency());

        for (final LoanRepaymentScheduleInstallment scheduledRepayment : this.repaymentScheduleInstallments) {

            final Money interestOutstandingForPeriod = scheduledRepayment.getInterestOutstanding(loanCurrency());
            if (scheduledRepayment.isOverdueOn(new LocalDate())) {
                cumulativeInterestOverdue = cumulativeInterestOverdue.plus(interestOutstandingForPeriod);
            }
        }

        return cumulativeInterestOverdue;
    }

    private Money getInArrearsTolerance() {
        return this.loanRepaymentScheduleDetail.getInArrearsTolerance();
    }

    public boolean hasIdentifyOf(final Long loanId) {
        return loanId.equals(getId());
    }

    public boolean hasLoanOfficer(final Staff fromLoanOfficer) {

        boolean matchesCurrentLoanOfficer = false;
        if (this.loanOfficer != null) {
            matchesCurrentLoanOfficer = this.loanOfficer.identifiedBy(fromLoanOfficer);
        } else {
            matchesCurrentLoanOfficer = fromLoanOfficer == null;
        }

        return matchesCurrentLoanOfficer;
    }

    public LocalDate getInterestChargedFromDate() {
        LocalDate interestChargedFrom = null;
        if (this.interestChargedFromDate != null) {
            interestChargedFrom = new LocalDate(this.interestChargedFromDate);
        }
        return interestChargedFrom;
    }

    public Money getPrincpal() {
        return this.loanRepaymentScheduleDetail.getPrincipal();
    }

    public boolean hasCurrencyCodeOf(final String matchingCurrencyCode) {
        return getCurrencyCode().equalsIgnoreCase(matchingCurrencyCode);
    }

    public String getCurrencyCode() {
        return this.loanRepaymentScheduleDetail.getPrincipal().getCurrencyCode();
    }

    public MonetaryCurrency getCurrency() {
        return this.loanRepaymentScheduleDetail.getCurrency();
    }

    public void reassignLoanOfficer(final Staff newLoanOfficer, final LocalDate assignmentDate) {

        final LoanOfficerAssignmentHistory latestHistoryRecord = findLatestIncompleteHistoryRecord();
        final LoanOfficerAssignmentHistory lastAssignmentRecord = findLastAssignmentHistoryRecord(newLoanOfficer);

        // assignment date should not be less than loan submitted date
        if (isSubmittedOnDateAfter(assignmentDate)) {

            final String errorMessage = "The Loan Officer assignment date (" + assignmentDate.toString()
                    + ") cannot be before loan submitted date (" + getSubmittedOnDate().toString() + ").";

            throw new LoanOfficerAssignmentDateException("cannot.be.before.loan.submittal.date", errorMessage, assignmentDate,
                    getSubmittedOnDate());

        } else if (lastAssignmentRecord != null && lastAssignmentRecord.isEndDateAfter(assignmentDate)) {

            final String errorMessage = "The Loan Officer assignment date (" + assignmentDate
                    + ") cannot be before previous Loan Officer unassigned date (" + lastAssignmentRecord.getEndDate() + ").";

            throw new LoanOfficerAssignmentDateException("cannot.be.before.previous.unassignement.date", errorMessage, assignmentDate,
                    lastAssignmentRecord.getEndDate());

        } else if (DateUtils.getLocalDateOfTenant().isBefore(assignmentDate)) {

            final String errorMessage = "The Loan Officer assignment date (" + assignmentDate + ") cannot be in the future.";

            throw new LoanOfficerAssignmentDateException("cannot.be.a.future.date", errorMessage, assignmentDate);

        } else if (latestHistoryRecord != null && this.loanOfficer.identifiedBy(newLoanOfficer)) {
            latestHistoryRecord.updateStartDate(assignmentDate);
        } else if (latestHistoryRecord != null && latestHistoryRecord.matchesStartDateOf(assignmentDate)) {
            latestHistoryRecord.updateLoanOfficer(newLoanOfficer);
            this.loanOfficer = newLoanOfficer;
        } else if (latestHistoryRecord != null && latestHistoryRecord.hasStartDateBefore(assignmentDate)) {
            final String errorMessage = "Loan with identifier " + getId() + " was already assigned before date " + assignmentDate;
            throw new LoanOfficerAssignmentDateException("is.before.last.assignment.date", errorMessage, getId(), assignmentDate);
        } else {
            if (latestHistoryRecord != null) {
                // loan officer correctly changed from previous loan officer to
                // new loan officer
                latestHistoryRecord.updateEndDate(assignmentDate);
            }

            this.loanOfficer = newLoanOfficer;
            if (isNotSubmittedAndPendingApproval()) {
                final LoanOfficerAssignmentHistory loanOfficerAssignmentHistory = LoanOfficerAssignmentHistory.createNew(this,
                        this.loanOfficer, assignmentDate);
                this.loanOfficerHistory.add(loanOfficerAssignmentHistory);
            }
        }
    }

    public void removeLoanOfficer(final LocalDate unassignDate) {

        final LoanOfficerAssignmentHistory latestHistoryRecord = findLatestIncompleteHistoryRecord();

        if (latestHistoryRecord != null) {
            validateUnassignDate(latestHistoryRecord, unassignDate);
            latestHistoryRecord.updateEndDate(unassignDate);
        }

        this.loanOfficer = null;
    }

    private void validateUnassignDate(final LoanOfficerAssignmentHistory latestHistoryRecord, final LocalDate unassignDate) {

        final LocalDate today = DateUtils.getLocalDateOfTenant();

        if (latestHistoryRecord.getStartDate().isAfter(unassignDate)) {

            final String errorMessage = "The Loan officer Unassign date(" + unassignDate + ") cannot be before its assignment date ("
                    + latestHistoryRecord.getStartDate() + ").";

            throw new LoanOfficerUnassignmentDateException("cannot.be.before.assignment.date", errorMessage, getId(), getLoanOfficer()
                    .getId(), latestHistoryRecord.getStartDate(), unassignDate);

        } else if (unassignDate.isAfter(today)) {

            final String errorMessage = "The Loan Officer Unassign date (" + unassignDate + ") cannot be in the future.";

            throw new LoanOfficerUnassignmentDateException("cannot.be.a.future.date", errorMessage, unassignDate);
        }
    }

    private LoanOfficerAssignmentHistory findLatestIncompleteHistoryRecord() {

        LoanOfficerAssignmentHistory latestRecordWithNoEndDate = null;
        for (final LoanOfficerAssignmentHistory historyRecord : this.loanOfficerHistory) {
            if (historyRecord.isCurrentRecord()) {
                latestRecordWithNoEndDate = historyRecord;
                break;
            }
        }
        return latestRecordWithNoEndDate;
    }

    private LoanOfficerAssignmentHistory findLastAssignmentHistoryRecord(final Staff newLoanOfficer) {

        LoanOfficerAssignmentHistory lastAssignmentRecordLatestEndDate = null;
        for (final LoanOfficerAssignmentHistory historyRecord : this.loanOfficerHistory) {

            if (historyRecord.isCurrentRecord() && !historyRecord.isSameLoanOfficer(newLoanOfficer)) {
                lastAssignmentRecordLatestEndDate = historyRecord;
                break;
            }

            if (lastAssignmentRecordLatestEndDate == null) {
                lastAssignmentRecordLatestEndDate = historyRecord;
            } else if (historyRecord.isEndDateAfter(lastAssignmentRecordLatestEndDate.getEndDate())
                    && !historyRecord.isSameLoanOfficer(newLoanOfficer)) {
                lastAssignmentRecordLatestEndDate = historyRecord;
            }
        }
        return lastAssignmentRecordLatestEndDate;
    }

    public Long getClientId() {
        Long clientId = null;
        if (this.client != null) {
            clientId = this.client.getId();
        }
        return clientId;
    }

    public Long getGroupId() {
        Long groupId = null;
        if (this.group != null) {
            groupId = this.group.getId();
        }
        return groupId;
    }

    public Long getOfficeId() {
        Long officeId = null;
        if (this.client != null) {
            officeId = this.client.officeId();
        } else {
            officeId = this.group.officeId();
        }
        return officeId;
    }

    public Office getOffice() {
        Office office = null;
        if (this.client != null) {
            office = this.client.getOffice();
        } else {
            office = this.group.getOffice();
        }
        return office;
    }

    private Boolean isCashBasedAccountingEnabledOnLoanProduct() {
        return this.loanProduct.isCashBasedAccountingEnabled();
    }

    public Boolean isUpfrontAccrualAccountingEnabledOnLoanProduct() {
        return this.loanProduct.isUpfrontAccrualAccountingEnabled();
    }

    public Boolean isAccountingDisabledOnLoanProduct() {
        return this.loanProduct.isAccountingDisabled();
    }

    public Boolean isNoneOrCashOrUpfrontAccrualAccountingEnabledOnLoanProduct() {
        return isCashBasedAccountingEnabledOnLoanProduct() || isUpfrontAccrualAccountingEnabledOnLoanProduct()
                || isAccountingDisabledOnLoanProduct();
    }

    public Boolean isPeriodicAccrualAccountingEnabledOnLoanProduct() {
        return this.loanProduct.isPeriodicAccrualAccountingEnabled();
    }

    public Long productId() {
        return this.loanProduct.getId();
    }

    public Staff getLoanOfficer() {
        return this.loanOfficer;
    }

    public LoanSummary getSummary() {
        return this.summary;
    }

    public Set<LoanCollateral> getCollateral() {
        return this.collateral;
    }

    public Map<String, Object> deriveAccountingBridgeData(final CurrencyData currencyData, final List<Long> existingTransactionIds,
            final List<Long> existingReversedTransactionIds, boolean isAccountTransfer) {

        final Map<String, Object> accountingBridgeData = new LinkedHashMap<>();
        accountingBridgeData.put("loanId", getId());
        accountingBridgeData.put("loanProductId", productId());
        accountingBridgeData.put("officeId", getOfficeId());
        accountingBridgeData.put("currency", currencyData);
        accountingBridgeData.put("calculatedInterest", this.summary.getTotalInterestCharged());
        accountingBridgeData.put("cashBasedAccountingEnabled", isCashBasedAccountingEnabledOnLoanProduct());
        accountingBridgeData.put("upfrontAccrualBasedAccountingEnabled", isUpfrontAccrualAccountingEnabledOnLoanProduct());
        accountingBridgeData.put("periodicAccrualBasedAccountingEnabled", isPeriodicAccrualAccountingEnabledOnLoanProduct());
        accountingBridgeData.put("isAccountTransfer", isAccountTransfer);

        final List<Map<String, Object>> newLoanTransactions = new ArrayList<>();
        for (final LoanTransaction transaction : this.loanTransactions) {
            if (transaction.isReversed() && existingTransactionIds.contains(transaction.getId())
                    && !existingReversedTransactionIds.contains(transaction.getId())) {
                newLoanTransactions.add(transaction.toMapData(currencyData));
            } else if (!existingTransactionIds.contains(transaction.getId())) {
                newLoanTransactions.add(transaction.toMapData(currencyData));
            }
        }

        accountingBridgeData.put("newLoanTransactions", newLoanTransactions);
        return accountingBridgeData;
    }

    public Money getReceivableInterest(final LocalDate tillDate) {
        Money receivableInterest = Money.zero(getCurrency());
        for (final LoanTransaction transaction : this.loanTransactions) {
            if (transaction.isNotReversed() && !transaction.isRepaymentAtDisbursement() && !transaction.isDisbursement()
                    && !transaction.getTransactionDate().isAfter(tillDate)) {
                if (transaction.isAccrual()) {
                    receivableInterest = receivableInterest.plus(transaction.getInterestPortion(getCurrency()));
                } else if (transaction.isRepayment() || transaction.isInterestWaiver()) {
                    receivableInterest = receivableInterest.minus(transaction.getInterestPortion(getCurrency()));
                }
            }
            if (receivableInterest.isLessThanZero()) {
                receivableInterest = receivableInterest.zero();
            }
            /*
             * if (transaction.getTransactionDate().isAfter(tillDate) &&
             * transaction.isAccrual()) { final String errorMessage =
             * "The date on which a loan is interest waived cannot be in after accrual transactions."
             * ; throw new InvalidLoanStateTransitionException("waive",
             * "cannot.be.after.accrual.date", errorMessage, tillDate); }
             */
        }
        return receivableInterest;
    }

    public void setHelpers(final LoanLifecycleStateMachine loanLifecycleStateMachine, final LoanSummaryWrapper loanSummaryWrapper,
            final LoanRepaymentScheduleTransactionProcessorFactory transactionProcessorFactory) {
        this.loanLifecycleStateMachine = loanLifecycleStateMachine;
        this.loanSummaryWrapper = loanSummaryWrapper;
        this.transactionProcessorFactory = transactionProcessorFactory;
    }

    public boolean isSyncDisbursementWithMeeting() {
        return this.syncDisbursementWithMeeting == null ? false : this.syncDisbursementWithMeeting;
    }

    public Date getClosedOnDate() {
        return this.closedOnDate;
    }

    public void updateLoanRepaymentScheduleDates(final LocalDate meetingStartDate, final String recuringRule,
            final boolean isHolidayEnabled, final List<Holiday> holidays, final WorkingDays workingDays) {
        // first repayment's from date is same as disbursement date.
        LocalDate tmpFromDate = getDisbursementDate();
        final PeriodFrequencyType repaymentPeriodFrequencyType = this.loanRepaymentScheduleDetail.getRepaymentPeriodFrequencyType();
        final Integer loanRepaymentInterval = this.loanRepaymentScheduleDetail.getRepayEvery();
        final String frequency = CalendarUtils.getMeetingFrequencyFromPeriodFrequencyType(repaymentPeriodFrequencyType);

        LocalDate newRepaymentDate = null;
        for (final LoanRepaymentScheduleInstallment loanRepaymentScheduleInstallment : this.repaymentScheduleInstallments) {
            final LocalDate oldDueDate = loanRepaymentScheduleInstallment.getDueDate();
            // FIXME: AA this won't update repayment dates before current date.
            if (oldDueDate.isAfter(meetingStartDate) && oldDueDate.isAfter(DateUtils.getLocalDateOfTenant())) {
                newRepaymentDate = CalendarUtils.getNewRepaymentMeetingDate(recuringRule, meetingStartDate, oldDueDate,
                        loanRepaymentInterval, frequency, workingDays);

                final LocalDate maxDateLimitForNewRepayment = getMaxDateLimitForNewRepayment(repaymentPeriodFrequencyType,
                        loanRepaymentInterval, tmpFromDate);

                if (newRepaymentDate.isAfter(maxDateLimitForNewRepayment)) {
                    newRepaymentDate = CalendarUtils.getNextRepaymentMeetingDate(recuringRule, meetingStartDate, tmpFromDate,
                            loanRepaymentInterval, frequency, workingDays);
                }

                if (isHolidayEnabled) {
                    newRepaymentDate = HolidayUtil.getRepaymentRescheduleDateToIfHoliday(newRepaymentDate, holidays);
                }

                loanRepaymentScheduleInstallment.updateDueDate(newRepaymentDate);
                // reset from date to get actual daysInPeriod
                loanRepaymentScheduleInstallment.updateFromDate(tmpFromDate);
                tmpFromDate = newRepaymentDate;// update with new repayment
                // date
            } else {
                tmpFromDate = oldDueDate;
            }
        }
    }

    private LocalDate getMaxDateLimitForNewRepayment(final PeriodFrequencyType periodFrequencyType, final Integer loanRepaymentInterval,
            final LocalDate startDate) {
        LocalDate dueRepaymentPeriodDate = startDate;
        final Integer repaidEvery = 2 * loanRepaymentInterval;
        switch (periodFrequencyType) {
            case DAYS:
                dueRepaymentPeriodDate = startDate.plusDays(repaidEvery);
            break;
            case WEEKS:
                dueRepaymentPeriodDate = startDate.plusWeeks(repaidEvery);
            break;
            case MONTHS:
                dueRepaymentPeriodDate = startDate.plusMonths(repaidEvery);
            break;
            case YEARS:
                dueRepaymentPeriodDate = startDate.plusYears(repaidEvery);
            break;
            case INVALID:
            break;
        }
        return dueRepaymentPeriodDate.minusDays(1);// get 2n-1 range date from
                                                   // startDate
    }

    public void applyHolidayToRepaymentScheduleDates(final Holiday holiday) {
        // first repayment's from date is same as disbursement date.
        LocalDate tmpFromDate = getDisbursementDate();
        // Loop through all loanRepayments
        for (final LoanRepaymentScheduleInstallment loanRepaymentScheduleInstallment : this.repaymentScheduleInstallments) {
            final LocalDate oldDueDate = loanRepaymentScheduleInstallment.getDueDate();

            // update from date if it's not same as previous installament's due
            // date.
            if (!loanRepaymentScheduleInstallment.getFromDate().isEqual(tmpFromDate)) {
                loanRepaymentScheduleInstallment.updateFromDate(tmpFromDate);
            }
            if (oldDueDate.isAfter(holiday.getToDateLocalDate())) {
                break;
            }

            if (oldDueDate.equals(holiday.getFromDateLocalDate()) || oldDueDate.equals(holiday.getToDateLocalDate())
                    || oldDueDate.isAfter(holiday.getFromDateLocalDate()) && oldDueDate.isBefore(holiday.getToDateLocalDate())) {
                // FIXME: AA do we need to apply non-working days.
                // Assuming holiday's repayment reschedule to date cannot be
                // created on a non-working day.
                final LocalDate newRepaymentDate = holiday.getRepaymentsRescheduledToLocalDate();
                loanRepaymentScheduleInstallment.updateDueDate(newRepaymentDate);
            }
            tmpFromDate = loanRepaymentScheduleInstallment.getDueDate();
        }
    }

    private void validateDisbursementDateIsOnNonWorkingDay(final WorkingDays workingDays, final boolean allowTransactionsOnNonWorkingDay) {
        if (!allowTransactionsOnNonWorkingDay) {
            if (!WorkingDaysUtil.isWorkingDay(workingDays, getDisbursementDate())) {
                final String errorMessage = "Expected disbursement date cannot be on a non working day";
                throw new LoanApplicationDateException("disbursement.date.on.non.working.day", errorMessage,
                        getExpectedDisbursedOnLocalDate());
            }
        }
    }

    private void validateDisbursementDateIsOnHoliday(final boolean allowTransactionsOnHoliday, final List<Holiday> holidays) {
        if (!allowTransactionsOnHoliday) {
            if (HolidayUtil.isHoliday(getDisbursementDate(), holidays)) {
                final String errorMessage = "Expected disbursement date cannot be on a holiday";
                throw new LoanApplicationDateException("disbursement.date.on.holiday", errorMessage, getExpectedDisbursedOnLocalDate());
            }
        }
    }

    private void validateRepaymentDateIsOnNonWorkingDay(final LocalDate repaymentDate, final WorkingDays workingDays,
            final boolean allowTransactionsOnNonWorkingDay) {
        if (!allowTransactionsOnNonWorkingDay) {
            if (!WorkingDaysUtil.isWorkingDay(workingDays, repaymentDate)) {
                final String errorMessage = "Repayment date cannot be on a non working day";
                throw new LoanApplicationDateException("repayment.date.on.non.working.day", errorMessage, repaymentDate);
            }
        }
    }

    private void validateRepaymentDateIsOnHoliday(final LocalDate repaymentDate, final boolean allowTransactionsOnHoliday,
            final List<Holiday> holidays) {
        if (!allowTransactionsOnHoliday) {
            if (HolidayUtil.isHoliday(repaymentDate, holidays)) {
                final String errorMessage = "Repayment date cannot be on a holiday";
                throw new LoanApplicationDateException("repayment.date.on.holiday", errorMessage, repaymentDate);
            }
        }
    }

    public Group group() {
        return this.group;
    }

    public void updateGroup(final Group newGroup) {
        this.group = newGroup;
    }

    public Integer getCurrentLoanCounter() {
        return this.loanCounter;
    }

    public Integer getLoanProductLoanCounter() {
        if (this.loanProductCounter == null) { return 0; }
        return this.loanProductCounter;
    }

    public void updateClientLoanCounter(final Integer newLoanCounter) {
        this.loanCounter = newLoanCounter;
    }

    public void updateLoanProductLoanCounter(final Integer newLoanProductLoanCounter) {
        this.loanProductCounter = newLoanProductLoanCounter;
    }

    public boolean isGroupLoan() {
        return AccountType.fromInt(this.loanType).isGroupAccount();
    }

    public void updateInterestRateFrequencyType() {
        this.loanRepaymentScheduleDetail.updatenterestPeriodFrequencyType(this.loanProduct.getInterestPeriodFrequencyType());
    }

    public Integer getTermFrequency() {
        return this.termFrequency;
    }

    public Integer getTermPeriodFrequencyType() {
        return this.termPeriodFrequencyType;
    }

    public List<LoanTransaction> getLoanTransactions() {
        return this.loanTransactions;
    }

    public void setLoanStatus(final Integer loanStatus) {
        this.loanStatus = loanStatus;
    }

    public void validateExpectedDisbursementForHolidayAndNonWorkingDay(final WorkingDays workingDays,
            final boolean allowTransactionsOnHoliday, final List<Holiday> holidays, final boolean allowTransactionsOnNonWorkingDay) {
        // validate if disbursement date is a holiday or a non-working day
        validateDisbursementDateIsOnNonWorkingDay(workingDays, allowTransactionsOnNonWorkingDay);
        validateDisbursementDateIsOnHoliday(allowTransactionsOnHoliday, holidays);

    }

    private void validateActivityNotBeforeClientOrGroupTransferDate(final LoanEvent event, final LocalDate activityDate) {
        if (this.client != null && this.client.getOfficeJoiningLocalDate() != null) {
            final LocalDate clientOfficeJoiningDate = this.client.getOfficeJoiningLocalDate();
            if (activityDate.isBefore(clientOfficeJoiningDate)) {
                String errorMessage = null;
                String action = null;
                String postfix = null;
                switch (event) {
                    case LOAN_CREATED:
                        errorMessage = "The date on which a loan is submitted cannot be earlier than client's transfer date to this office";
                        action = "submittal";
                        postfix = "cannot.be.before.client.transfer.date";
                    break;
                    case LOAN_APPROVED:
                        errorMessage = "The date on which a loan is approved cannot be earlier than client's transfer date to this office";
                        action = "approval";
                        postfix = "cannot.be.before.client.transfer.date";
                    break;
                    case LOAN_APPROVAL_UNDO:
                        errorMessage = "The date on which a loan is approved cannot be earlier than client's transfer date to this office";
                        action = "approval";
                        postfix = "cannot.be.undone.before.client.transfer.date";
                    break;
                    case LOAN_DISBURSED:
                        errorMessage = "The date on which a loan is disbursed cannot be earlier than client's transfer date to this office";
                        action = "disbursal";
                        postfix = "cannot.be.before.client.transfer.date";
                    break;
                    case LOAN_DISBURSAL_UNDO:
                        errorMessage = "Cannot undo a disbursal done in another branch";
                        action = "disbursal";
                        postfix = "cannot.be.undone.before.client.transfer.date";
                    break;
                    case LOAN_REPAYMENT_OR_WAIVER:
                        errorMessage = "The date on which a repayment or waiver is made cannot be earlier than client's transfer date to this office";
                        action = "repayment.or.waiver";
                        postfix = "cannot.be.made.before.client.transfer.date";
                    break;
                    case LOAN_REJECTED:
                        errorMessage = "The date on which a loan is rejected cannot be earlier than client's transfer date to this office";
                        action = "reject";
                        postfix = "cannot.be.before.client.transfer.date";
                    break;
                    case LOAN_WITHDRAWN:
                        errorMessage = "The date on which a loan is withdrawn cannot be earlier than client's transfer date to this office";
                        action = "withdraw";
                        postfix = "cannot.be.before.client.transfer.date";
                    break;
                    case WRITE_OFF_OUTSTANDING:
                        errorMessage = "The date on which a write off is made cannot be earlier than client's transfer date to this office";
                        action = "writeoff";
                        postfix = "cannot.be.undone.before.client.transfer.date";
                    break;
                    case REPAID_IN_FULL:
                        errorMessage = "The date on which the loan is repaid in full cannot be earlier than client's transfer date to this office";
                        action = "close";
                        postfix = "cannot.be.undone.before.client.transfer.date";
                    break;
                    case LOAN_CHARGE_PAYMENT:
                        errorMessage = "The date on which a charge payment is made cannot be earlier than client's transfer date to this office";
                        action = "charge.payment";
                        postfix = "cannot.be.made.before.client.transfer.date";
                    break;
                    default:
                    break;
                }
                throw new InvalidLoanStateTransitionException(action, postfix, errorMessage, clientOfficeJoiningDate);
            }
        }
    }

    private void validateActivityNotBeforeLastTransactionDateForInterestRecalculation(final LoanEvent event, final LocalDate activityDate) {
        if (!this.repaymentScheduleDetail().isInterestRecalculationEnabled()) { return; }
        LocalDate lastTransactionDate = getLastUserTransactionDate();
        final LocalDate clientOfficeJoiningDate = this.client.getOfficeJoiningLocalDate();
        if (lastTransactionDate.isAfter(activityDate)) {
            String errorMessage = null;
            String action = null;
            String postfix = null;
            switch (event) {
                case LOAN_REPAYMENT_OR_WAIVER:
                    errorMessage = "The date on which a repayment or waiver is made cannot be earlier than last transaction date";
                    action = "repayment.or.waiver";
                    postfix = "cannot.be.made.before.last.transaction.date";
                break;
                case WRITE_OFF_OUTSTANDING:
                    errorMessage = "The date on which a write off is made cannot be earlier than last transaction date";
                    action = "writeoff";
                    postfix = "cannot.be.made.before.last.transaction.date";
                break;
                case LOAN_CHARGE_PAYMENT:
                    errorMessage = "The date on which a charge payment is made cannot be earlier than last transaction date";
                    action = "charge.payment";
                    postfix = "cannot.be.made.before.last.transaction.date";
                break;
                default:
                break;
            }
            throw new InvalidLoanStateTransitionException(action, postfix, errorMessage, clientOfficeJoiningDate);
        }
    }

    private LocalDate getLastUserTransactionDate() {
        LocalDate currentTransactionDate = getDisbursementDate();
        for (final LoanTransaction previousTransaction : this.loanTransactions) {
            if (!(previousTransaction.isReversed() || previousTransaction.isAccrual())) {
                if (currentTransactionDate.isBefore(previousTransaction.getTransactionDate())) {
                    currentTransactionDate = previousTransaction.getTransactionDate();
                }
            }
        }
        return currentTransactionDate;
    }

    public LocalDate getLastUserTransactionForChargeCalc() {
        LocalDate lastTransaction = getDisbursementDate();
        if (this.repaymentScheduleDetail().isInterestRecalculationEnabled()) {
            lastTransaction = getLastUserTransactionDate();
        }
        return lastTransaction;
    }

    public Set<LoanCharge> charges() {
        Set<LoanCharge> loanCharges = new HashSet<>();
        if (this.charges != null) {
            for (LoanCharge charge : this.charges) {
                if (charge.isActive()) {
                    loanCharges.add(charge);
                }
            }
        }
        return loanCharges;
    }

    public Set<LoanInstallmentCharge> generateInstallmentLoanCharges(final LoanCharge loanCharge) {
        final Set<LoanInstallmentCharge> loanChargePerInstallments = new HashSet<>();
        if (loanCharge.isInstalmentFee()) {
            for (final LoanRepaymentScheduleInstallment installment : this.repaymentScheduleInstallments) {
                if (!installment.isRecalculatedInterestComponent()) {
                    BigDecimal amount = BigDecimal.ZERO;
                    if (loanCharge.getChargeCalculation().isFlat()) {
                        amount = loanCharge.amount().divide(BigDecimal.valueOf(repaymentScheduleDetail().getNumberOfRepayments()));
                    } else {
                        amount = calculateInstallmentChargeAmount(loanCharge.getChargeCalculation(), loanCharge.getPercentage(),
                                installment).getAmount();
                    }
                    final LoanInstallmentCharge loanInstallmentCharge = new LoanInstallmentCharge(amount, loanCharge, installment);
                    loanChargePerInstallments.add(loanInstallmentCharge);
                }
            }
        }
        return loanChargePerInstallments;
    }

    public void validateAccountStatus(final LoanEvent event) {

        final List<ApiParameterError> dataValidationErrors = new ArrayList<>();

        switch (event) {
            case LOAN_CREATED:
            break;
            case LOAN_APPROVED:
                if (!isSubmittedAndPendingApproval()) {
                    final String defaultUserMessage = "Loan Account Approval is not allowed. Loan Account is not in submitted and pending approval state.";
                    final ApiParameterError error = ApiParameterError.generalError(
                            "error.msg.loan.approve.account.is.not.submitted.and.pending.state", defaultUserMessage);
                    dataValidationErrors.add(error);
                }
            break;
            case LOAN_APPROVAL_UNDO:
                if (!isApproved()) {
                    final String defaultUserMessage = "Loan Account Undo Approval is not allowed. Loan Account is not in approved state.";
                    final ApiParameterError error = ApiParameterError.generalError("error.msg.loan.undo.approval.account.is.not.approved",
                            defaultUserMessage);
                    dataValidationErrors.add(error);
                }
            break;
            case LOAN_DISBURSED:
                if ((!(isApproved() && isNotDisbursed()) && !this.loanProduct.isMultiDisburseLoan())
                        || (this.loanProduct.isMultiDisburseLoan() && !isAllTranchesNotDisbursed())) {
                    final String defaultUserMessage = "Loan Disbursal is not allowed. Loan Account is not in approved and not disbursed state.";
                    final ApiParameterError error = ApiParameterError.generalError(
                            "error.msg.loan.disbursal.account.is.not.approve.not.disbursed.state", defaultUserMessage);
                    dataValidationErrors.add(error);
                }
            break;
            case LOAN_DISBURSAL_UNDO:
                if (!isOpen()) {
                    final String defaultUserMessage = "Loan Undo disbursal is not allowed. Loan Account is not active.";
                    final ApiParameterError error = ApiParameterError.generalError("error.msg.loan.undo.disbursal.account.is.not.active",
                            defaultUserMessage);
                    dataValidationErrors.add(error);
                }
            break;
            case LOAN_REPAYMENT_OR_WAIVER:
                if (!isOpen()) {
                    final String defaultUserMessage = "Loan Repayment or Waiver is not allowed. Loan Account is not active.";
                    final ApiParameterError error = ApiParameterError.generalError(
                            "error.msg.loan.repayment.or.waiver.account.is.not.active", defaultUserMessage);
                    dataValidationErrors.add(error);
                }
            break;
            case LOAN_REJECTED:
                if (!isSubmittedAndPendingApproval()) {
                    final String defaultUserMessage = "Loan application cannot be rejected. Loan Account is not in Submitted and Pending approval state.";
                    final ApiParameterError error = ApiParameterError.generalError(
                            "error.msg.loan.reject.account.is.not.submitted.pending.approval.state", defaultUserMessage);
                    dataValidationErrors.add(error);
                }
            break;
            case LOAN_WITHDRAWN:
                if (!isSubmittedAndPendingApproval()) {
                    final String defaultUserMessage = "Loan application cannot be withdrawn. Loan Account is not in Submitted and Pending approval state.";
                    final ApiParameterError error = ApiParameterError.generalError(
                            "error.msg.loan.withdrawn.account.is.not.submitted.pending.approval.state", defaultUserMessage);
                    dataValidationErrors.add(error);
                }
            break;
            case WRITE_OFF_OUTSTANDING:
                if (!isOpen()) {
                    final String defaultUserMessage = "Loan Written off is not allowed. Loan Account is not active.";
                    final ApiParameterError error = ApiParameterError.generalError("error.msg.loan.writtenoff.account.is.not.active",
                            defaultUserMessage);
                    dataValidationErrors.add(error);
                }
            break;
            case WRITE_OFF_OUTSTANDING_UNDO:
                if (!isClosedWrittenOff()) {
                    final String defaultUserMessage = "Loan Undo Written off is not allowed. Loan Account is not Written off.";
                    final ApiParameterError error = ApiParameterError.generalError(
                            "error.msg.loan.undo.writtenoff.account.is.not.written.off", defaultUserMessage);
                    dataValidationErrors.add(error);
                }
            break;
            case REPAID_IN_FULL:
            break;
            case LOAN_CHARGE_PAYMENT:
                if (!isOpen()) {
                    final String defaultUserMessage = "Charge payment is not allowed. Loan Account is not Active.";
                    final ApiParameterError error = ApiParameterError.generalError("error.msg.loan.charge.payment.account.is.not.active",
                            defaultUserMessage);
                    dataValidationErrors.add(error);
                }
            break;
            case LOAN_CLOSED:
                if (!isOpen()) {
                    final String defaultUserMessage = "Closing Loan Account is not allowed. Loan Account is not Active.";
                    final ApiParameterError error = ApiParameterError.generalError("error.msg.loan.close.account.is.not.active",
                            defaultUserMessage);
                    dataValidationErrors.add(error);
                }
            break;
            case LOAN_EDIT_MULTI_DISBURSE_DATE:
                if (isClosed()) {
                    final String defaultUserMessage = "Edit disbursement is not allowed. Loan Account is not active.";
                    final ApiParameterError error = ApiParameterError.generalError(
                            "error.msg.loan.edit.disbursement.account.is.not.active", defaultUserMessage);
                    dataValidationErrors.add(error);
                }
            break;
            case LOAN_RECOVERY_PAYMENT:
                if (!isClosedWrittenOff()) {
                    final String defaultUserMessage = "Recovery repayments may only be made on loans which are written off";
                    final ApiParameterError error = ApiParameterError.generalError("error.msg.loan.account.is.not.written.off",
                            defaultUserMessage);
                    dataValidationErrors.add(error);
                }
            break;
            default:
            break;
        }

        if (!dataValidationErrors.isEmpty()) { throw new PlatformApiDataValidationException(dataValidationErrors); }

    }

    public LoanCharge fetchLoanChargesById(Long id) {
        LoanCharge charge = null;
        for (LoanCharge loanCharge : this.charges) {
            if (id.equals(loanCharge.getId())) {
                charge = loanCharge;
                break;
            }
        }
        return charge;
    }

    private List<Long> fetchAllLoanChargeIds() {
        List<Long> list = new ArrayList<>();
        for (LoanCharge loanCharge : this.charges) {
            list.add(loanCharge.getId());
        }
        return list;
    }

    public Set<LoanDisbursementDetails> getDisbursementDetails() {
        return this.disbursementDetails;
    }

    public ChangedTransactionDetail updateDisbursementDateForTranche(final LoanDisbursementDetails disbursementDetails,
            final JsonCommand command, final List<Long> existingTransactionIds, final List<Long> existingReversedTransactionIds,
            final Map<String, Object> actualChanges, final ScheduleGeneratorDTO scheduleGeneratorDTO) {
        validateAccountStatus(LoanEvent.LOAN_EDIT_MULTI_DISBURSE_DATE);
        final LocalDate expectedDisbursementDate = command.localDateValueOfParameterNamed(LoanApiConstants.disbursementDateParameterName);
        disbursementDetails.updateExpectedDisbursementDate(expectedDisbursementDate.toDate());
        actualChanges.put(LoanApiConstants.disbursementDateParameterName,
                command.stringValueOfParameterNamed(LoanApiConstants.disbursementDateParameterName));
        actualChanges.put(LoanApiConstants.disbursementIdParameterName,
                command.stringValueOfParameterNamed(LoanApiConstants.disbursementIdParameterName));
        existingTransactionIds.addAll(findExistingTransactionIds());
        existingReversedTransactionIds.addAll(findExistingReversedTransactionIds());

        if (this.repaymentScheduleDetail().isInterestRecalculationEnabled()) {
            regenerateRepaymentScheduleWithInterestRecalculation(scheduleGeneratorDTO);
        } else {
            regenerateRepaymentSchedule(scheduleGeneratorDTO);
        }

        final LoanRepaymentScheduleTransactionProcessor loanRepaymentScheduleTransactionProcessor = this.transactionProcessorFactory
                .determineProcessor(this.transactionProcessingStrategy);
        final List<LoanTransaction> allNonContraTransactionsPostDisbursement = retreiveListOfTransactionsPostDisbursement();
        ChangedTransactionDetail changedTransactionDetail = loanRepaymentScheduleTransactionProcessor.handleTransaction(
                getDisbursementDate(), allNonContraTransactionsPostDisbursement, getCurrency(), this.repaymentScheduleInstallments,
                charges(), getLastUserTransactionForChargeCalc());
        for (final Map.Entry<Long, LoanTransaction> mapEntry : changedTransactionDetail.getNewTransactionMappings().entrySet()) {
            mapEntry.getValue().updateLoan(this);
            this.loanTransactions.add(mapEntry.getValue());
        }

        return changedTransactionDetail;
    }

    public BigDecimal retriveLastEmiAmount() {
        BigDecimal emiAmount = this.fixedEmiAmount;
        Date startDate = this.getDisbursementDate().toDate();
        for (LoanTermVariations loanTermVariations : this.loanTermVariations) {
            if (loanTermVariations.getTermType().isEMIAmountVariation() && !startDate.after(loanTermVariations.getTermApplicableFrom())) {
                startDate = loanTermVariations.getTermApplicableFrom();
                emiAmount = loanTermVariations.getTermValue();
            }
        }
        return emiAmount;
    }

    public LoanRepaymentScheduleInstallment fetchRepaymentScheduleInstallment(final Integer installmentNumber) {
        LoanRepaymentScheduleInstallment installment = null;
        if (installmentNumber == null) { return installment; }
        for (final LoanRepaymentScheduleInstallment scheduleInstallment : this.repaymentScheduleInstallments) {
            if (scheduleInstallment.getInstallmentNumber().equals(installmentNumber)) {
                installment = scheduleInstallment;
                break;
            }
        }
        return installment;
    }

    public BigDecimal getApprovedPrincipal() {
        return this.approvedPrincipal;
    }

    public BigDecimal getTotalOverpaid() {
        return this.totalOverpaid;
    }

    public void updateIsInterestRecalculationEnabled() {
        this.loanRepaymentScheduleDetail.updateIsInterestRecalculationEnabled(isInterestRecalculationEnabledForProduct());
    }

    public LoanInterestRecalculationDetails loanInterestRecalculationDetails() {
        return this.loanInterestRecalculationDetails;
    }

    public Long loanInterestRecalculationDetailId() {
        if (loanInterestRecalculationDetails() != null) { return this.loanInterestRecalculationDetails.getId(); }
        return null;
    }

    public LocalDate getExpectedMaturityDate() {
        LocalDate expectedMaturityDate = null;
        if (this.expectedMaturityDate != null) {
            expectedMaturityDate = new LocalDate(this.expectedMaturityDate);
        }
        return expectedMaturityDate;
    }

    public LocalDate getMaturityDate() {
        LocalDate maturityDate = getExpectedMaturityDate();
        if (this.actualMaturityDate != null) {
            maturityDate = new LocalDate(this.actualMaturityDate);
        }
        return maturityDate;
    }

    public ChangedTransactionDetail recalculateScheduleFromLastTransaction(final ScheduleGeneratorDTO generatorDTO,
            final List<Long> existingTransactionIds, final List<Long> existingReversedTransactionIds) {
        existingTransactionIds.addAll(findExistingTransactionIds());
        existingReversedTransactionIds.addAll(findExistingReversedTransactionIds());
        /*
         * LocalDate recalculateFrom = null; List<LoanTransaction>
         * loanTransactions =
         * this.retreiveListOfTransactionsPostDisbursementExcludeAccruals(); for
         * (LoanTransaction loanTransaction : loanTransactions) { if
         * (recalculateFrom == null ||
         * loanTransaction.getTransactionDate().isAfter(recalculateFrom)) {
         * recalculateFrom = loanTransaction.getTransactionDate(); } }
         * generatorDTO.setRecalculateFrom(recalculateFrom);
         */
        if (this.repaymentScheduleDetail().isInterestRecalculationEnabled()) {
            regenerateRepaymentScheduleWithInterestRecalculation(generatorDTO);
        }
        return processTransactions();

    }

    public ChangedTransactionDetail handleRegenerateRepaymentScheduleWithInterestRecalculation(final ScheduleGeneratorDTO generatorDTO) {
        regenerateRepaymentScheduleWithInterestRecalculation(generatorDTO);
        return processTransactions();

    }

    private ChangedTransactionDetail processTransactions() {
        final LoanRepaymentScheduleTransactionProcessor loanRepaymentScheduleTransactionProcessor = this.transactionProcessorFactory
                .determineProcessor(this.transactionProcessingStrategy);
        final List<LoanTransaction> allNonContraTransactionsPostDisbursement = retreiveListOfTransactionsPostDisbursement();
        ChangedTransactionDetail changedTransactionDetail = loanRepaymentScheduleTransactionProcessor.handleTransaction(
                getDisbursementDate(), allNonContraTransactionsPostDisbursement, getCurrency(), this.repaymentScheduleInstallments,
                charges(), getLastUserTransactionForChargeCalc());
        for (final Map.Entry<Long, LoanTransaction> mapEntry : changedTransactionDetail.getNewTransactionMappings().entrySet()) {
            mapEntry.getValue().updateLoan(this);
        }
        /***
         * Commented since throwing exception if external id present for one of
         * the transactions. for this need to save the reversed transactions
         * first and then new transactions.
         */
        this.loanTransactions.addAll(changedTransactionDetail.getNewTransactionMappings().values());

        updateLoanSummaryDerivedFields();

        this.loanTransactions.removeAll(changedTransactionDetail.getNewTransactionMappings().values());

        return changedTransactionDetail;
    }

    private void regenerateRepaymentScheduleWithInterestRecalculation(final ScheduleGeneratorDTO generatorDTO) {

        LocalDate lastTransactionDate = getLastUserTransactionDate();
        generatorDTO.setLastTransactionDate(lastTransactionDate);
        final LoanScheduleModel loanSchedule = getRecalculatedSchedule(generatorDTO);
        if (loanSchedule == null) { return; }
        updateLoanSchedule(loanSchedule);
        LocalDate lastRepaymentDate = this.getLastRepaymentPeriodDueDate();

        final LoanRepaymentScheduleTransactionProcessor loanRepaymentScheduleTransactionProcessor = this.transactionProcessorFactory
                .determineProcessor(this.transactionProcessingStrategy);
        final List<LoanTransaction> allNonContraTransactionsPostDisbursement = retreiveListOfTransactionsPostDisbursement();
        final List<LoanTransaction> copyTransactions = new ArrayList<>();
        for (LoanTransaction loanTransaction : allNonContraTransactionsPostDisbursement) {
            copyTransactions.add(LoanTransaction.copyTransactionProperties(loanTransaction));
        }
        loanRepaymentScheduleTransactionProcessor.populateDerivedFeildsWithoutReprocess(getDisbursementDate(), copyTransactions,
                getCurrency(), this.repaymentScheduleInstallments, charges(), getLastUserTransactionForChargeCalc());

        Set<LoanCharge> charges = this.charges();
        for (LoanCharge loanCharge : charges) {
            if (!loanCharge.isDueAtDisbursement()) {
                updateOverdueScheduleInstallment(loanCharge);
                if (loanCharge.getDueLocalDate() == null || (!lastRepaymentDate.isBefore(loanCharge.getDueLocalDate()))) {
                    if (!loanCharge.isWaived()
                            && (loanCharge.getDueLocalDate() == null || !lastTransactionDate.isAfter(loanCharge.getDueLocalDate()))) {
                        recalculateLoanCharge(loanCharge, generatorDTO.getPenaltyWaitPeriod());
                        loanCharge.updateWaivedAmount(getCurrency());
                    }
                } else {
                    loanCharge.setActive(false);
                }
            }
        }
        updateLoanSummaryDerivedFields();
    }

    private LoanScheduleModel getRecalculatedSchedule(final ScheduleGeneratorDTO generatorDTO) {

        if (!this.repaymentScheduleDetail().isInterestRecalculationEnabled() || isNpa || !isOpen()) { return null; }
        final InterestMethod interestMethod = this.loanRepaymentScheduleDetail.getInterestMethod();
        final LoanScheduleGenerator loanScheduleGenerator = generatorDTO.getLoanScheduleFactory().create(interestMethod);

        final RoundingMode roundingMode = RoundingMode.HALF_EVEN;
        final MathContext mc = new MathContext(8, roundingMode);

        final LoanApplicationTerms loanApplicationTerms = constructLoanApplicationTerms(generatorDTO.getApplicationCurrency(),
                generatorDTO.getCalculatedRepaymentsStartingFromDate(), generatorDTO.getCalendarInstanceForInterestRecalculation());

        final LoanRepaymentScheduleTransactionProcessor loanRepaymentScheduleTransactionProcessor = this.transactionProcessorFactory
                .determineProcessor(this.transactionProcessingStrategy);

        final LoanScheduleModel loanSchedule = loanScheduleGenerator.rescheduleNextInstallments(mc, loanApplicationTerms, charges(),
                generatorDTO.getHolidayDetailDTO(), retreiveListOfTransactionsPostDisbursementExcludeAccruals(),
                loanRepaymentScheduleTransactionProcessor, this.repaymentScheduleInstallments, generatorDTO.getRecalculateFrom(),
                generatorDTO.getLastTransactionDate(), generatorDTO.getPenaltyWaitPeriod());
        return loanSchedule;
    }

    public LoanApplicationTerms constructLoanApplicationTerms(final ApplicationCurrency applicationCurrency,
            final LocalDate calculatedRepaymentsStartingFromDate, final CalendarInstance calendarInstanceForInterestRecalculation) {
        final Integer loanTermFrequency = this.termFrequency;
        final PeriodFrequencyType loanTermPeriodFrequencyType = PeriodFrequencyType.fromInt(this.termPeriodFrequencyType);
        final List<DisbursementData> disbursementData = new ArrayList<>();
        for (LoanDisbursementDetails disbursementDetails : this.disbursementDetails) {
            disbursementData.add(disbursementDetails.toData());
        }
        final List<LoanTermVariationsData> loanVariationTermsData = new ArrayList<>();
        boolean isDefaultEmiAmountReq = true;
        for (LoanTermVariations variationTerms : this.loanTermVariations) {
            if (variationTerms.getTermType().isEMIAmountVariation()) {
                if (variationTerms.getTermApplicableFrom().equals(this.getDisbursementDate().toDate())) {
                    isDefaultEmiAmountReq = false;
                }
                loanVariationTermsData.add(variationTerms.toData());
            }
        }
        if (isDefaultEmiAmountReq) {
            LoanTermVariationsData data = new LoanTermVariationsData(null,
                    LoanEnumerations.loanvariationType(LoanTermVariationType.EMI_AMOUNT), this.getDisbursementDate(), this.fixedEmiAmount);
            loanVariationTermsData.add(data);
        }

        RecalculationFrequencyType recalculationFrequencyType = this.loanInterestRecalculationDetails().getRestFrequencyType();

        final LoanApplicationTerms loanApplicationTerms = LoanApplicationTerms.assembleFrom(applicationCurrency, loanTermFrequency,
                loanTermPeriodFrequencyType, getDisbursementDate(), getExpectedFirstRepaymentOnDate(),
                calculatedRepaymentsStartingFromDate, getInArrearsTolerance(), this.loanRepaymentScheduleDetail,
                this.loanProduct.isMultiDisburseLoan(), this.fixedEmiAmount, disbursementData, this.maxOutstandingLoanBalance,
                loanVariationTermsData, getInterestChargedFromDate(), this.loanInterestRecalculationDetails,
                calendarInstanceForInterestRecalculation, recalculationFrequencyType);
        return loanApplicationTerms;
    }

    public LoanRepaymentScheduleInstallment fetchPrepaymentDetail(final LoanScheduleGeneratorFactory loanScheduleFactory) {
        LoanRepaymentScheduleInstallment installment = null;

        if (this.loanRepaymentScheduleDetail.isInterestRecalculationEnabled()) {
            final InterestMethod interestMethod = this.loanRepaymentScheduleDetail.getInterestMethod();
            final LoanScheduleGenerator loanScheduleGenerator = loanScheduleFactory.create(interestMethod);

            final RoundingMode roundingMode = RoundingMode.HALF_EVEN;
            final MathContext mc = new MathContext(8, roundingMode);

            final Integer loanTermFrequency = this.termFrequency;
            final PeriodFrequencyType loanTermPeriodFrequencyType = PeriodFrequencyType.fromInt(this.termPeriodFrequencyType);
            final NthDayType nthDayType = NthDayType.fromInt(this.repaymentFrequencyNthDayType);
            final DayOfWeekType dayOfWeekType = DayOfWeekType.fromInt(this.repaymentFrequencyDayOfWeekType);

            final List<DisbursementData> disbursementData = new ArrayList<>();
            for (LoanDisbursementDetails disbursementDetails : this.disbursementDetails) {
                disbursementData.add(disbursementDetails.toData());
            }
            final List<LoanTermVariationsData> loanVariationTermsData = new ArrayList<>();
            boolean isDefaultEmiAmountReq = true;
            for (LoanTermVariations variationTerms : this.loanTermVariations) {
                if (variationTerms.getTermType().isEMIAmountVariation()) {
                    if (variationTerms.getTermApplicableFrom().equals(this.getDisbursementDate().toDate())) {
                        isDefaultEmiAmountReq = false;
                    }
                    loanVariationTermsData.add(variationTerms.toData());
                }
            }
            if (isDefaultEmiAmountReq) {
                LoanTermVariationsData data = new LoanTermVariationsData(null,
                        LoanEnumerations.loanvariationType(LoanTermVariationType.EMI_AMOUNT), this.getDisbursementDate(),
                        this.fixedEmiAmount);
                loanVariationTermsData.add(data);
            }

            final LoanApplicationTerms loanApplicationTerms = LoanApplicationTerms.assembleFrom(null, loanTermFrequency,
                    loanTermPeriodFrequencyType, nthDayType, dayOfWeekType, getDisbursementDate(), getExpectedFirstRepaymentOnDate(),
                    null, getInArrearsTolerance(), this.loanRepaymentScheduleDetail, this.loanProduct.isMultiDisburseLoan(),
                    this.fixedEmiAmount, disbursementData, this.maxOutstandingLoanBalance, loanVariationTermsData, getInterestChargedFromDate());

            installment = loanScheduleGenerator.calculatePrepaymentAmount(this.repaymentScheduleInstallments, getCurrency(),
                    LocalDate.now(), getInterestChargedFromDate(), loanApplicationTerms, mc, charges());
        } else {
            installment = this.getTotalOutstandingOnLoan();
        }
        return installment;
    }

    private LoanRepaymentScheduleInstallment getTotalOutstandingOnLoan() {
        Money feeCharges = Money.zero(loanCurrency());
        Money penaltyCharges = Money.zero(loanCurrency());
        Money totalPrincipal = Money.zero(loanCurrency());
        Money totalInterest = Money.zero(loanCurrency());
        for (final LoanRepaymentScheduleInstallment scheduledRepayment : this.repaymentScheduleInstallments) {
            totalPrincipal = totalPrincipal.plus(scheduledRepayment.getPrincipalOutstanding(loanCurrency()));
            totalInterest = totalInterest.plus(scheduledRepayment.getInterestOutstanding(loanCurrency()));
            feeCharges = feeCharges.plus(scheduledRepayment.getFeeChargesOutstanding(loanCurrency()));
            penaltyCharges = penaltyCharges.plus(scheduledRepayment.getPenaltyChargesOutstanding(loanCurrency()));
        }
        return new LoanRepaymentScheduleInstallment(null, 0, LocalDate.now(), LocalDate.now(), totalPrincipal.getAmount(),
                totalInterest.getAmount(), feeCharges.getAmount(), penaltyCharges.getAmount(), false);
    }

    public List<LoanRepaymentScheduleInstallment> fetchRepaymentScheduleInstallments() {
        return this.repaymentScheduleInstallments;
    }

    public LocalDate getAccruedTill() {
        LocalDate accruedTill = null;
        if (this.accruedTill != null) {
            accruedTill = new LocalDate(this.accruedTill);
        }
        return accruedTill;
    }

    private void updateLoanOutstandingBalaces() {
        Money outstanding = Money.zero(getCurrency());
        List<LoanTransaction> loanTransactions = retreiveListOfTransactionsExcludeAccruals();
        for (LoanTransaction loanTransaction : loanTransactions) {
            if (loanTransaction.isDisbursement()) {
                outstanding = outstanding.plus(loanTransaction.getAmount(getCurrency()));
                loanTransaction.updateOutstandingLoanBalance(outstanding.getAmount());
            } else {
                outstanding = outstanding.minus(loanTransaction.getPrincipalPortion(getCurrency()));
                loanTransaction.updateOutstandingLoanBalance(outstanding.getAmount());
            }
        }
    }

    public LoanTransactionProcessingStrategy transactionProcessingStrategy() {
        return this.transactionProcessingStrategy;
    }

    public boolean isNpa() {
        return this.isNpa;
    }

    /**
     * @return List of loan repayments schedule objects
     **/
    public List<LoanRepaymentScheduleInstallment> getRepaymentScheduleInstallments() {
        return this.repaymentScheduleInstallments;
    }

    /**
     * @return Loan product minimum repayments schedule related detail
     **/
    public LoanProductRelatedDetail getLoanRepaymentScheduleDetail() {
        return this.loanRepaymentScheduleDetail;
    }

    /**
     * @return Loan Fixed Emi amount
     **/
    public BigDecimal getFixedEmiAmount() {
        return this.fixedEmiAmount;
    }

    /**
     * @return maximum outstanding loan balance
     **/
    public BigDecimal getMaxOutstandingLoanBalance() {
        return this.maxOutstandingLoanBalance;
    }

    /**
     * @param dueDate
     *            the due date of the installment
     * @return a schedule installment with similar due date to the one provided
     **/
    public LoanRepaymentScheduleInstallment getRepaymentScheduleInstallment(LocalDate dueDate) {
        LoanRepaymentScheduleInstallment installment = null;

        if (dueDate != null) {
            for (LoanRepaymentScheduleInstallment repaymentScheduleInstallment : this.repaymentScheduleInstallments) {

                if (repaymentScheduleInstallment.getDueDate().isEqual(dueDate)) {
                    installment = repaymentScheduleInstallment;

                    break;
                }
            }
        }

        return installment;
    }

    /**
     * @param loan
     *            the Loan object
     * @return loan disbursement data
     **/
    public List<DisbursementData> getDisbursmentData() {
        Iterator<LoanDisbursementDetails> iterator = this.getDisbursementDetails().iterator();
        List<DisbursementData> disbursementData = new ArrayList<>();

        while (iterator.hasNext()) {
            LoanDisbursementDetails loanDisbursementDetails = iterator.next();

            LocalDate expectedDisbursementDate = null;
            LocalDate actualDisbursementDate = null;

            if (loanDisbursementDetails.expectedDisbursementDate() != null) {
                expectedDisbursementDate = new LocalDate(loanDisbursementDetails.expectedDisbursementDate());
            }

            if (loanDisbursementDetails.actualDisbursementDate() != null) {
                actualDisbursementDate = new LocalDate(loanDisbursementDetails.actualDisbursementDate());
            }

            disbursementData.add(new DisbursementData(loanDisbursementDetails.getId(), expectedDisbursementDate, actualDisbursementDate,
                    loanDisbursementDetails.principal(), loanDisbursementDetails.approvedPrincipal()));
        }

        return disbursementData;
    }

    /**
     * @param loan
     *            the Loan object
     * @return application terms of the Loan object
     **/
    @SuppressWarnings({ "unused" })
    public LoanApplicationTerms getLoanApplicationTerms(final ApplicationCurrency applicationCurrency) {
        LoanProduct loanProduct = loanProduct();
        // LoanProductRelatedDetail loanProductRelatedDetail =
        // getLoanRepaymentScheduleDetail();
        final MonetaryCurrency currency = this.loanRepaymentScheduleDetail.getCurrency();

        final Integer loanTermFrequency = getTermFrequency();
        final PeriodFrequencyType loanTermPeriodFrequencyType = this.loanRepaymentScheduleDetail.getInterestPeriodFrequencyType();
        final NthDayType nthDayType = NthDayType.fromInt(this.repaymentFrequencyNthDayType);
        final DayOfWeekType dayOfWeekType = DayOfWeekType.fromInt(this.repaymentFrequencyDayOfWeekType);


        final Integer numberOfRepayments = this.loanRepaymentScheduleDetail.getNumberOfRepayments();
        final Integer repaymentEvery = this.loanRepaymentScheduleDetail.getRepayEvery();
        final PeriodFrequencyType repaymentPeriodFrequencyType = this.loanRepaymentScheduleDetail.getRepaymentPeriodFrequencyType();
        

        final AmortizationMethod amortizationMethod = this.loanRepaymentScheduleDetail.getAmortizationMethod();

        final InterestMethod interestMethod = this.loanRepaymentScheduleDetail.getInterestMethod();
        final InterestCalculationPeriodMethod interestCalculationPeriodMethod = this.loanRepaymentScheduleDetail
                .getInterestCalculationPeriodMethod();

        final BigDecimal interestRatePerPeriod = this.loanRepaymentScheduleDetail.getNominalInterestRatePerPeriod();
        final PeriodFrequencyType interestRatePeriodFrequencyType = this.loanRepaymentScheduleDetail.getInterestPeriodFrequencyType();

        final BigDecimal annualNominalInterestRate = this.loanRepaymentScheduleDetail.getAnnualNominalInterestRate();
        final Money principalMoney = this.loanRepaymentScheduleDetail.getPrincipal();

        final LocalDate expectedDisbursementDate = getExpectedDisbursedOnLocalDate();
        final LocalDate repaymentsStartingFromDate = getExpectedFirstRepaymentOnDate();
        LocalDate calculatedRepaymentsStartingFromDate = repaymentsStartingFromDate;

        // TODO get calender linked to loan if any exist. As of 17-07-2014,
        // could not find a link in the database.
        // skip for now and set the Calender object to null
        Calendar calendar = null;

        final Integer graceOnPrincipalPayment = this.loanRepaymentScheduleDetail.graceOnPrincipalPayment();
        final Integer graceOnInterestPayment = this.loanRepaymentScheduleDetail.graceOnInterestPayment();
        final Integer graceOnInterestCharged = this.loanRepaymentScheduleDetail.graceOnInterestCharged();
        final LocalDate interestChargedFromDate = getInterestChargedFromDate();
        final Integer graceOnArrearsAgeing = this.loanRepaymentScheduleDetail.getGraceOnDueDate();

        final Money inArrearsToleranceMoney = this.loanRepaymentScheduleDetail.getInArrearsTolerance();
        final BigDecimal emiAmount = getFixedEmiAmount();
        final BigDecimal maxOutstandingBalance = getMaxOutstandingLoanBalance();

        final List<DisbursementData> disbursementData = getDisbursmentData();

        final List<LoanTermVariationsData> loanVariationTermsData = new ArrayList<LoanTermVariationsData>();
        LoanTermVariationsData data = new LoanTermVariationsData(null,
                LoanEnumerations.loanvariationType(LoanTermVariationType.EMI_AMOUNT), expectedDisbursementDate, emiAmount);
        loanVariationTermsData.add(data);

        return LoanApplicationTerms.assembleFrom(applicationCurrency, loanTermFrequency, loanTermPeriodFrequencyType,
                nthDayType, dayOfWeekType, expectedDisbursementDate, repaymentsStartingFromDate,
                calculatedRepaymentsStartingFromDate, inArrearsToleranceMoney, this.loanRepaymentScheduleDetail, loanProduct.isMultiDisburseLoan(), emiAmount,
                disbursementData, maxOutstandingBalance, loanVariationTermsData, interestChargedFromDate);
    }

    /**
     * @return Loan summary embedded object
     **/
    public LoanSummary getLoanSummary() {
        return this.summary;
    }

    public void updateRescheduledByUser(AppUser rescheduledByUser) {
        this.rescheduledByUser = rescheduledByUser;
    }

    public LoanProductRelatedDetail getLoanProductRelatedDetail() {
        return this.loanRepaymentScheduleDetail;
    }

    public void updateNumberOfRepayments(Integer numberOfRepayments) {
        this.loanRepaymentScheduleDetail.updateNumberOfRepayments(numberOfRepayments);
    }

    public void updateRescheduledOnDate(LocalDate rescheduledOnDate) {

        if (rescheduledOnDate != null) {
            this.rescheduledOnDate = rescheduledOnDate.toDate();
        }
    }

    public void updateTermFrequency(Integer termFrequency) {

        if (termFrequency != null) {
            this.termFrequency = termFrequency;
        }
    }

<<<<<<< HEAD
    public boolean isFeeCompoundingEnabledForInterestRecalculation() {
        boolean isEnabled = false;
        if (this.repaymentScheduleDetail().isInterestRecalculationEnabled()) {
            isEnabled = this.loanInterestRecalculationDetails.getInterestRecalculationCompoundingMethod().isFeeCompoundingEnabled();
        }
        return isEnabled;
    }
=======
	public Integer getRepaymentFrequencyNthDayType() {
		return this.repaymentFrequencyNthDayType;
	}

	public void setRepaymentFrequencyNthDayType(
			Integer repaymentFrequencyNthDayType) {
		this.repaymentFrequencyNthDayType = repaymentFrequencyNthDayType;
	}

	public Integer getRepaymentFrequencyDayOfWeekType() {
		return this.repaymentFrequencyDayOfWeekType;
	}

	public void setRepaymentFrequencyDayOfWeekType(
			Integer repaymentFrequencyDayOfWeekType) {
		this.repaymentFrequencyDayOfWeekType = repaymentFrequencyDayOfWeekType;
	}
    
>>>>>>> 8535b146
}<|MERGE_RESOLUTION|>--- conflicted
+++ resolved
@@ -24,8 +24,6 @@
 import javax.persistence.Column;
 import javax.persistence.Embedded;
 import javax.persistence.Entity;
-import javax.persistence.EnumType;
-import javax.persistence.Enumerated;
 import javax.persistence.FetchType;
 import javax.persistence.JoinColumn;
 import javax.persistence.ManyToOne;
@@ -158,10 +156,10 @@
 
     @Embedded
     private LoanProductRelatedDetail loanRepaymentScheduleDetail;
-    
+
     @Column(name = "repayment_frequency_nth_day_enum", nullable = false)
     private Integer repaymentFrequencyNthDayType;
-    
+
     @Column(name = "repayment_frequency_day_of_week_enum", nullable = false)
     private Integer repaymentFrequencyDayOfWeekType;
 
@@ -1660,15 +1658,14 @@
         this.expectedDisbursementDate = loanApplicationTerms.getExpectedDisbursementDate().toDate();
         this.expectedFirstRepaymentOnDate = loanApplicationTerms.getRepaymentStartFromDate();
         this.interestChargedFromDate = loanApplicationTerms.getInterestChargedFromDate();
-        
-        if(loanApplicationTerms.getRepaymentPeriodFrequencyType() == PeriodFrequencyType.MONTHS) {
-        	this.repaymentFrequencyNthDayType = loanApplicationTerms.getNthDay();
+
+        if (loanApplicationTerms.getRepaymentPeriodFrequencyType() == PeriodFrequencyType.MONTHS) {
+            this.repaymentFrequencyNthDayType = loanApplicationTerms.getNthDay();
             this.repaymentFrequencyDayOfWeekType = loanApplicationTerms.getWeekDayType().getValue();
         } else {
-        	this.repaymentFrequencyNthDayType = NthDayType.INVALID.getValue();
+            this.repaymentFrequencyNthDayType = NthDayType.INVALID.getValue();
             this.repaymentFrequencyDayOfWeekType = DayOfWeekType.INVALID.getValue();
         }
-        
 
         updateLoanScheduleDependentDerivedFields();
 
@@ -2215,19 +2212,11 @@
             loanVariationTermsData.add(data);
         }
 
-<<<<<<< HEAD
         final LoanApplicationTerms loanApplicationTerms = LoanApplicationTerms.assembleFrom(scheduleGeneratorDTO.getApplicationCurrency(),
-                loanTermFrequency, loanTermPeriodFrequencyType, getDisbursementDate(), getExpectedFirstRepaymentOnDate(),
-                scheduleGeneratorDTO.getCalculatedRepaymentsStartingFromDate(), getInArrearsTolerance(), this.loanRepaymentScheduleDetail,
-                this.loanProduct.isMultiDisburseLoan(), this.fixedEmiAmount, disbursementData, this.maxOutstandingLoanBalance,
-                loanVariationTermsData, getInterestChargedFromDate());
-=======
-        final LoanApplicationTerms loanApplicationTerms = LoanApplicationTerms.assembleFrom(applicationCurrency, loanTermFrequency,
-                loanTermPeriodFrequencyType, nthDayType, dayOfWeekType,
-                getDisbursementDate(), getExpectedFirstRepaymentOnDate(), calculatedRepaymentsStartingFromDate,
-                getInArrearsTolerance(), this.loanRepaymentScheduleDetail, this.loanProduct.isMultiDisburseLoan(), this.fixedEmiAmount,
-                disbursementData, this.maxOutstandingLoanBalance, loanVariationTermsData, getInterestChargedFromDate());
->>>>>>> 8535b146
+                loanTermFrequency, loanTermPeriodFrequencyType, nthDayType, dayOfWeekType, getDisbursementDate(),
+                getExpectedFirstRepaymentOnDate(), scheduleGeneratorDTO.getCalculatedRepaymentsStartingFromDate(), getInArrearsTolerance(),
+                this.loanRepaymentScheduleDetail, this.loanProduct.isMultiDisburseLoan(), this.fixedEmiAmount, disbursementData,
+                this.maxOutstandingLoanBalance, loanVariationTermsData, getInterestChargedFromDate());
 
         final LoanScheduleModel loanSchedule = loanScheduleGenerator.generate(mc, loanApplicationTerms, charges(),
                 scheduleGeneratorDTO.getHolidayDetailDTO());
@@ -4514,9 +4503,9 @@
             }
 
             final LoanApplicationTerms loanApplicationTerms = LoanApplicationTerms.assembleFrom(null, loanTermFrequency,
-                    loanTermPeriodFrequencyType, nthDayType, dayOfWeekType, getDisbursementDate(), getExpectedFirstRepaymentOnDate(),
-                    null, getInArrearsTolerance(), this.loanRepaymentScheduleDetail, this.loanProduct.isMultiDisburseLoan(),
-                    this.fixedEmiAmount, disbursementData, this.maxOutstandingLoanBalance, loanVariationTermsData, getInterestChargedFromDate());
+                    loanTermPeriodFrequencyType, nthDayType, dayOfWeekType, getDisbursementDate(), getExpectedFirstRepaymentOnDate(), null,
+                    getInArrearsTolerance(), this.loanRepaymentScheduleDetail, this.loanProduct.isMultiDisburseLoan(), this.fixedEmiAmount,
+                    disbursementData, this.maxOutstandingLoanBalance, loanVariationTermsData, getInterestChargedFromDate());
 
             installment = loanScheduleGenerator.calculatePrepaymentAmount(this.repaymentScheduleInstallments, getCurrency(),
                     LocalDate.now(), getInterestChargedFromDate(), loanApplicationTerms, mc, charges());
@@ -4672,11 +4661,9 @@
         final NthDayType nthDayType = NthDayType.fromInt(this.repaymentFrequencyNthDayType);
         final DayOfWeekType dayOfWeekType = DayOfWeekType.fromInt(this.repaymentFrequencyDayOfWeekType);
 
-
         final Integer numberOfRepayments = this.loanRepaymentScheduleDetail.getNumberOfRepayments();
         final Integer repaymentEvery = this.loanRepaymentScheduleDetail.getRepayEvery();
         final PeriodFrequencyType repaymentPeriodFrequencyType = this.loanRepaymentScheduleDetail.getRepaymentPeriodFrequencyType();
-        
 
         final AmortizationMethod amortizationMethod = this.loanRepaymentScheduleDetail.getAmortizationMethod();
 
@@ -4716,10 +4703,10 @@
                 LoanEnumerations.loanvariationType(LoanTermVariationType.EMI_AMOUNT), expectedDisbursementDate, emiAmount);
         loanVariationTermsData.add(data);
 
-        return LoanApplicationTerms.assembleFrom(applicationCurrency, loanTermFrequency, loanTermPeriodFrequencyType,
-                nthDayType, dayOfWeekType, expectedDisbursementDate, repaymentsStartingFromDate,
-                calculatedRepaymentsStartingFromDate, inArrearsToleranceMoney, this.loanRepaymentScheduleDetail, loanProduct.isMultiDisburseLoan(), emiAmount,
-                disbursementData, maxOutstandingBalance, loanVariationTermsData, interestChargedFromDate);
+        return LoanApplicationTerms.assembleFrom(applicationCurrency, loanTermFrequency, loanTermPeriodFrequencyType, nthDayType,
+                dayOfWeekType, expectedDisbursementDate, repaymentsStartingFromDate, calculatedRepaymentsStartingFromDate,
+                inArrearsToleranceMoney, this.loanRepaymentScheduleDetail, loanProduct.isMultiDisburseLoan(), emiAmount, disbursementData,
+                maxOutstandingBalance, loanVariationTermsData, interestChargedFromDate);
     }
 
     /**
@@ -4755,7 +4742,6 @@
         }
     }
 
-<<<<<<< HEAD
     public boolean isFeeCompoundingEnabledForInterestRecalculation() {
         boolean isEnabled = false;
         if (this.repaymentScheduleDetail().isInterestRecalculationEnabled()) {
@@ -4763,24 +4749,21 @@
         }
         return isEnabled;
     }
-=======
-	public Integer getRepaymentFrequencyNthDayType() {
-		return this.repaymentFrequencyNthDayType;
-	}
-
-	public void setRepaymentFrequencyNthDayType(
-			Integer repaymentFrequencyNthDayType) {
-		this.repaymentFrequencyNthDayType = repaymentFrequencyNthDayType;
-	}
-
-	public Integer getRepaymentFrequencyDayOfWeekType() {
-		return this.repaymentFrequencyDayOfWeekType;
-	}
-
-	public void setRepaymentFrequencyDayOfWeekType(
-			Integer repaymentFrequencyDayOfWeekType) {
-		this.repaymentFrequencyDayOfWeekType = repaymentFrequencyDayOfWeekType;
-	}
-    
->>>>>>> 8535b146
+
+    public Integer getRepaymentFrequencyNthDayType() {
+        return this.repaymentFrequencyNthDayType;
+    }
+
+    public void setRepaymentFrequencyNthDayType(Integer repaymentFrequencyNthDayType) {
+        this.repaymentFrequencyNthDayType = repaymentFrequencyNthDayType;
+    }
+
+    public Integer getRepaymentFrequencyDayOfWeekType() {
+        return this.repaymentFrequencyDayOfWeekType;
+    }
+
+    public void setRepaymentFrequencyDayOfWeekType(Integer repaymentFrequencyDayOfWeekType) {
+        this.repaymentFrequencyDayOfWeekType = repaymentFrequencyDayOfWeekType;
+    }
+
 }