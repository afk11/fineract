--- conflicted
+++ resolved
@@ -4837,7 +4837,6 @@
         return isEnabled;
     }
 
-<<<<<<< HEAD
     public Integer getRepaymentFrequencyNthDayType() {
         return this.repaymentFrequencyNthDayType;
     }
@@ -4858,31 +4857,24 @@
         return this.accountNumber;
     }
 
-=======
-    public String getAccountNumber() {
-        return this.accountNumber;
-    }
-    
->>>>>>> ef3d19c3
     public Client getClient() {
         return this.client;
     }
 
-<<<<<<< HEAD
     public Boolean shouldCreateStandingInstructionAtDisbursement() {
         return (this.createStandingInstructionAtDisbursement != null) && this.createStandingInstructionAtDisbursement;
-=======
+    }
+
     public Collection<LoanCharge> getLoanCharges(LocalDate dueDate) {
         Collection<LoanCharge> loanCharges = new ArrayList<>();
-        
+
         for (LoanCharge loanCharge : charges) {
-            
+
             if ((loanCharge.getDueLocalDate() != null) && loanCharge.getDueLocalDate().equals(dueDate)) {
                 loanCharges.add(loanCharge);
             }
         }
-        
+
         return loanCharges;
->>>>>>> ef3d19c3
     }
 }