--- conflicted
+++ resolved
@@ -78,12 +78,8 @@
             LoanProductConstants.holdGuaranteeFundsParamName, LoanProductConstants.minimumGuaranteeFromGuarantorParamName,
             LoanProductConstants.minimumGuaranteeFromOwnFundsParamName, LoanProductConstants.principalThresholdForLastInstallmentParamName,
             LoanProductConstants.accountMovesOutOfNPAOnlyOnArrearsCompletionParamName, LoanProductConstants.canDefineEmiAmountParamName,
-<<<<<<< HEAD
             LoanProductConstants.installmentAmountInMultiplesOfParamName,
-            LoanProductConstants.preClosureInterestCalculationStrategyParamName));
-=======
-            LoanProductConstants.installmentAmountInMultiplesOfParamName, LoanProductConstants.allowAttributeOverridesParamName));
->>>>>>> d2138579
+            LoanProductConstants.preClosureInterestCalculationStrategyParamName, LoanProductConstants.allowAttributeOverridesParamName));
 
     private final FromJsonHelper fromApiJsonHelper;
 
@@ -445,8 +441,8 @@
         }
 
         validateMultiDisburseLoanData(baseDataValidator, element);
-        
-        //validateLoanConfigurableAttributes(baseDataValidator,element);
+
+        // validateLoanConfigurableAttributes(baseDataValidator,element);
 
         throwExceptionIfValidationWarningsExist(dataValidationErrors);
     }
@@ -478,8 +474,7 @@
             }
         }
     }
-	
-    
+
     private void validateMultiDisburseLoanData(final DataValidatorBuilder baseDataValidator, final JsonElement element) {
         Boolean multiDisburseLoan = false;
         if (this.fromApiJsonHelper.parameterExists(LoanProductConstants.multiDisburseLoanParameterName, element)) {
@@ -936,8 +931,8 @@
         }
 
         validateMultiDisburseLoanData(baseDataValidator, element);
-        
-        //validateLoanConfigurableAttributes(baseDataValidator,element);
+
+        // validateLoanConfigurableAttributes(baseDataValidator,element);
 
         throwExceptionIfValidationWarningsExist(dataValidationErrors);
     }
