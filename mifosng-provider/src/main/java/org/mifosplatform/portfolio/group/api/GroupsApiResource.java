--- conflicted
+++ resolved
@@ -103,12 +103,8 @@
     @Consumes({ MediaType.APPLICATION_JSON })
     @Produces({ MediaType.APPLICATION_JSON })
     public String retrieveTemplate(@Context final UriInfo uriInfo, @QueryParam("officeId") final Long officeId,
-<<<<<<< HEAD
             @QueryParam("center") final boolean isCenterGroup, @QueryParam("centerId") final Long centerId,
             @DefaultValue("false") @QueryParam("staffInSelectedOfficeOnly") final boolean staffInSelectedOfficeOnly) {
-=======
-            @QueryParam("center") final boolean isCenterGroup, @QueryParam("centerId") final Long centerId) {
->>>>>>> 8b89c9a5
 
         this.context.authenticatedUser().validateHasReadPermission(GroupingTypesApiConstants.GROUP_RESOURCE_NAME);
 
@@ -150,11 +146,8 @@
     @Consumes({ MediaType.APPLICATION_JSON })
     @Produces({ MediaType.APPLICATION_JSON })
     public String retrieveOne(@Context final UriInfo uriInfo, @PathParam("groupId") final Long groupId,
-<<<<<<< HEAD
-            @DefaultValue("false") @QueryParam("staffInSelectedOfficeOnly") final boolean staffInSelectedOfficeOnly) {
-=======
+            @DefaultValue("false") @QueryParam("staffInSelectedOfficeOnly") final boolean staffInSelectedOfficeOnly,
             @QueryParam("roleId") final Long roleId) {
->>>>>>> 8b89c9a5
 
         this.context.authenticatedUser().validateHasReadPermission(GroupingTypesApiConstants.GROUP_RESOURCE_NAME);
         final Set<String> associationParameters = ApiParameterHelper.extractAssociationsForResponseIfProvided(uriInfo.getQueryParameters());
@@ -191,14 +184,9 @@
 
         final boolean template = ApiParameterHelper.template(uriInfo.getQueryParameters());
         if (template) {
-<<<<<<< HEAD
             final GroupGeneralData templateGroup = this.groupReadPlatformService.retrieveTemplate(group.officeId(), false,
                     staffInSelectedOfficeOnly);
-            group = GroupGeneralData.withTemplateAndAssociations(templateGroup, group, membersOfGroup);
-=======
-            final GroupGeneralData templateGroup = this.groupReadPlatformService.retrieveTemplate(group.officeId(), false);
             group = GroupGeneralData.withTemplateAndAssociations(templateGroup, group, membersOfGroup, groupRoles);
->>>>>>> 8b89c9a5
         } else {
             group = GroupGeneralData.withAssocations(group, membersOfGroup, groupRoles);
         }
@@ -267,13 +255,8 @@
     @Consumes({ MediaType.APPLICATION_JSON })
     @Produces({ MediaType.APPLICATION_JSON })
     public String activateOrGenerateCollectionSheet(@PathParam("groupId") final Long groupId,
-<<<<<<< HEAD
-            @QueryParam("command") final String commandParam, final String apiRequestBodyAsJson, @Context final UriInfo uriInfo) {
-=======
             @QueryParam("command") final String commandParam, @QueryParam("roleId") final Long roleId, final String apiRequestBodyAsJson,
             @Context final UriInfo uriInfo) {
->>>>>>> 8b89c9a5
-
         final CommandWrapperBuilder builder = new CommandWrapperBuilder().withJson(apiRequestBodyAsJson);
 
         CommandProcessingResult result = null;
@@ -318,11 +301,7 @@
             return this.toApiJsonSerializer.serialize(result);
         } else {
             throw new UnrecognizedQueryParamException("command", commandParam, new Object[] { "activate", "generateCollectionSheet",
-<<<<<<< HEAD
-                    "saveCollectionSheet", "unassignStaff" });
-=======
                     "saveCollectionSheet", "unassignStaff", "assignRole", "unassignRole", "updateassignRole" });
->>>>>>> 8b89c9a5
         }
 
     }
