--- conflicted
+++ resolved
@@ -300,12 +300,11 @@
     public String commandName() {
         return this.actionName + "_" + this.entityName;
     }
-<<<<<<< HEAD
-    
+
     public boolean isLoanDisburseDetailResource() {
         return this.entityName.equalsIgnoreCase("DISBURSEMENTDETAIL");
     }
-    
+
     public boolean isUpdateDisbursementDate() {
         return this.actionName.equalsIgnoreCase("UPDATE") && this.entityName.equalsIgnoreCase("DISBURSEMENTDETAIL")
                 && this.entityId != null;
@@ -315,8 +314,5 @@
         return this.actionName.equalsIgnoreCase("UPDATE") && this.entityName.equalsIgnoreCase("DISBURSEMENTDETAIL")
                 && this.entityId == null;
     }
-    
-=======
-
->>>>>>> 99475630
+
 }