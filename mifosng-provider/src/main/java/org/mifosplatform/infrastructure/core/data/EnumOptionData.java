--- conflicted
+++ resolved
@@ -10,11 +10,11 @@
  * Immutable data object representing generic enumeration value.
  * </p>
  */
-@SuppressWarnings("unused")
 public class EnumOptionData {
 
     private final Long id;
     private final String code;
+    @SuppressWarnings("unused")
     private final String value;
 
     public EnumOptionData(final Long id, final String code, final String value) {
@@ -27,17 +27,7 @@
         return id;
     }
 
-<<<<<<< HEAD
-	public String getCode() {
-		return this.code;
-	}
-=======
     public String getCode() {
         return code;
     }
-
-    public String getValue() {
-        return value;
-    }
->>>>>>> 97b8dab8
 }