/**
 * Licensed to the Apache Software Foundation (ASF) under one
 * or more contributor license agreements. See the NOTICE file
 * distributed with this work for additional information
 * regarding copyright ownership. The ASF licenses this file
 * to you under the Apache License, Version 2.0 (the
 * "License"); you may not use this file except in compliance
 * with the License. You may obtain a copy of the License at
 *
 * http://www.apache.org/licenses/LICENSE-2.0
 *
 * Unless required by applicable law or agreed to in writing,
 * software distributed under the License is distributed on an
 * "AS IS" BASIS, WITHOUT WARRANTIES OR CONDITIONS OF ANY
 * KIND, either express or implied. See the License for the
 * specific language governing permissions and limitations
 * under the License.
 */
description = '''\
Run as:
gradle clean tomcatrunwar
'''

buildscript {
  repositories {
  	 jcenter()
  	 mavenCentral()
  }

  dependencies {
     classpath 'org.gradle.api.plugins:gradle-tomcat-plugin:1.0',
               'nl.javadude.gradle.plugins:license-gradle-plugin:0.11.0',
               'org.zeroturnaround:gradle-jrebel-plugin:1.1.2',
               'org.springframework.boot:spring-boot-gradle-plugin:1.1.6.RELEASE' // also change springDataJpaVersion below
     classpath 'org.apache.openjpa:openjpa-all:2.4.1'
     classpath 'at.schmutterer.oss.gradle:gradle-openjpa:0.2.0'
  }
}

apply plugin: 'rebel'
apply plugin: 'license'
apply plugin: 'war'
apply plugin: 'spring-boot'
apply plugin: 'eclipse'
apply plugin: 'idea'
apply plugin: 'tomcat'
apply plugin: 'project-report'
apply plugin: 'java'
apply plugin: 'openjpa'

/* define the valid syntax level for source files */
sourceCompatibility = JavaVersion.VERSION_1_8
/* define binary compatibility version */
targetCompatibility = JavaVersion.VERSION_1_8

project.ext.springBootVersion = '1.1.6.RELEASE'
project.ext.springVersion = '4.0.7.RELEASE'
project.ext.springOauthVersion = '2.0.4.RELEASE'
project.ext.jerseyVersion = '1.17'
project.ext.springDataJpaVersion = '1.7.0.RELEASE' // also change spring-boot-gradle-plugin version above

project.ext.mysqlUser='root'
project.ext.mysqlPassword='mysql'


group = 'org.apache.fineract'

repositories {
	jcenter()
	maven {
	url "http://nexus.pentaho.org/content/repositories/omni/"
    }
	// mavenLocal() // useful for local dev using MariaDB4j SNAPSHOTs (not needed for real-world non-SNAPHOT builds)
}
openjpa {
    files = fileTree(sourceSets.main.output.classesDir).matching {
		include '**/AbstractPersistableCustom.class'
		include '**/domain/*.class'
		
    }
    enforcePropertyRestrictions = true
}

configurations {
	providedRuntime // needed for Spring Boot executable WAR
    providedCompile
	compile
	runtime
	all*.exclude group: 'commons-logging'
}
/* Pick up dependencies based on the environemnt, defaults to production */
if (project.hasProperty('env') && project.getProperty('env') == 'dev') {
    apply from:  'dev-dependencies.gradle'
}  else {
    apply from: 'dependencies.gradle'
}

/* Enable Oauth2 authentication based on environment, default to HTTP basic auth */
if (project.hasProperty('security') && project.getProperty('security') == 'oauth') {
	copy {
	    from './properties/oauth/'
	    into 'src/main/resources/'
	    include '*.properties'
	}
}  else {
	copy {
	    from './properties/basicauth/'
	    into 'src/main/resources/'
	    include '*.properties'
	}
}

task dist(type:Zip){
	baseName = 'fineractplatform'
	version = qualifyVersionIfNecessary(releaseVersion)
    includeEmptyDirs = true
	from('../') {
		fileMode = 0755
		include '*.md'
	}
    from('src/main/dist') {
        fileMode = 0755
        include '*'
    }
	from('../apps') {
		fileMode = 0755
        include '**/*'
		into('apps')
	}
	from('src/main/pentahoReports/') {
        fileMode = 0755
        include '*'
        into('pentahoReports')
    }
    from('../api-docs/') {
        fileMode = 0755
        include '*'
        into('api-docs')
    }
    from('../fineract-db/') {
        fileMode = 0755
        include '*.sql'
        into('database')
    }
    from('src/main/resources/sql/migrations') {
        fileMode = 0755
        include '**/*'
        into('database/migrations')
    }
    
    from war.outputs.files
    into(baseName + '-' + version)
}

task deployPentahoReports() {
	def pentahoReportDir = System.properties['user.home'] + System.properties['file.separator'] + '.mifosx' + System.properties['file.separator'] + 'pentahoReports'
	copy {
        from "src/main/pentahoReports"
        into pentahoReportDir
    }

    doLast {
        println ':deployPentahoReports - moving pentaho reports under: ' + pentahoReportDir
    }
}

war {
    it.dependsOn deployPentahoReports
    war.finalizedBy(bootRepackage)
}

license {
    header rootProject.file('../LICENSE.md')
    excludes(["**/*.html", "**/*.mustache", "**/package-info.java", "**/keystore.jks"])
    strictCheck true
}

task licenseFormatBuildScripts (type:nl.javadude.gradle.plugins.license.License) {
    source = fileTree(dir: '../', includes: ['**/*.bat', '**/*.sh', '**/*.sql'])
}
licenseFormat.dependsOn licenseFormatBuildScripts

tomcatRun {
    httpPort = 8080
    httpsPort = 8443
    stopPort = 8081
    stopKey=   'stopKey'
    enableSSL = true
    configFile = file('src/test/resources/META-INF/context.xml')
}

tomcatRunWar {
    httpPort = 8080
    httpsPort = 8443
    stopPort = 8081
    stopKey=   'stopKey'
    enableSSL = true
    keystoreFile = file('src/main/resources/keystore.jks')
    keystorePass = 'openmf'
    configFile = file('src/test/resources/META-INF/context.xml')
}

/* http://stackoverflow.com/questions/19653311/jpa-repository-works-in-idea-and-production-but-not-in-gradle */
sourceSets.main.output.resourcesDir = sourceSets.main.output.classesDir
sourceSets.test.output.resourcesDir = sourceSets.test.output.classesDir

/* Exclude maria db and embedded tomcat related files for non dev builds */
if (!(project.hasProperty('env') && project.getProperty('env') == 'dev')) {
sourceSets {
    main {
        java {
            exclude '**/Server*'
            exclude '**/MariaDB4j*'
            exclude '**/EmbeddedTomcatWithSSLConfiguration.java'
        }
    }
    test {
    	java {
    		exclude '**/core/boot/tests/**'
    	}
    }
}
}

sourceSets {
 integrationTest {
    	compileClasspath += main.output + test.output
        runtimeClasspath += main.output + test.output
    }
}

configurations {
    integrationTestCompile.extendsFrom testCompile
    integrationTestRuntime.extendsFrom testRuntime
}

task integrationTest(type:Test){
    description = "Run integration tests (located in src/integrationTest/java). Starts tomcat in daemon mode before executing the tests."
    it.dependsOn war
    doFirst {
        tomcatRunWar.daemon = true
        tomcatRunWar.execute()
    }


    testClassesDir = project.sourceSets.integrationTest.output.classesDir
    classpath = project.sourceSets.integrationTest.runtimeClasspath
}


import groovy.sql.Sql

repositories {
    mavenCentral()
}
configurations {
    driver
}
dependencies {
<<<<<<< HEAD
    driver 'mysql:mysql-connector-java:5.1.16'
=======
    driver 'org.drizzle.jdbc:drizzle-jdbc:1.3'
>>>>>>> 73f8d5eb
}

test {
	filter {
        //includeTestsMatching "org.apache.fineract.infrastructure.configuration.spring.SpringConfigurationTest.*"
        includeTestsMatching "org.apache.fineract.template.TemplateMergeServiceTest.*"
    }
}

URLClassLoader loader = GroovyObject.class.classLoader
configurations.driver.each {File file ->
    loader.addURL(file.toURL())
}

task createDB<<{
    description= "Creates the Database. Needs database name to be passed (like: -PdbName=someDBname)"
    sql = Sql.newInstance( 'jdbc:mysql://localhost:3306/', mysqlUser, mysqlPassword, 'com.mysql.jdbc.Driver' )
    sql.execute( 'create database '+"`$dbName`" )
}

task dropDB<<{
    description= "Drops the specified database. The database name has to be passed (like: -PdbName=someDBname)"
    sql = Sql.newInstance( 'jdbc:mysql://localhost:3306/', mysqlUser, mysqlPassword, 'com.mysql.jdbc.Driver' )
    sql.execute( 'DROP DATABASE '+"`$dbName`")
}
task setBlankPassword<<{
    sql = Sql.newInstance( 'jdbc:mysql://localhost:3306/', mysqlUser, mysqlPassword, 'com.mysql.jdbc.Driver' )
    sql.execute('USE `mifosplatform-tenants`')
    sql.execute('UPDATE mifosplatform-tenants.tenants SET schema_server = \'localhost\', schema_server_port = \'3306\', schema_username = \'mifos\', schema_password = \'mysql\' WHERE id=1;')
}


apply plugin: 'flyway'
buildscript {
    repositories {
        mavenCentral()
    }

    dependencies {
        classpath "org.flywaydb:flyway-gradle-plugin:3.0" // version upgraded during Spring Boot & MariaDB4j work, as prev. used v0.2 didn't work well after *.sql moved from fineract-db to fineract-provider/src/main/resources (new version also has clearer errors, e.g. in case of missing DB)
        classpath 'org.drizzle.jdbc:drizzle-jdbc:1.3'
    }
}


flyway {
    url = "jdbc:mysql://localhost:3306/mifostenant-default"
	driver = "com.mysql.jdbc.Driver"
    user = mysqlUser
    password = mysqlPassword
}

task migrateTenantDB<<{
    description="Migrates a Tenant DB. Optionally can pass dbName. Defaults to 'mifostenant-default' (Example: -PdbName=someTenantDBname)"

	def filePath = "filesystem:$projectDir" + '/src/main/resources/sql/migrations/core_db'
	def tenantDbName = 'mifostenant-default';
    if (rootProject.hasProperty("dbName")) {
		tenantDbName = rootProject.getProperty("dbName")
	}
	
    flyway.url= "jdbc:mysql://localhost:3306/$tenantDbName"
	flyway.driver = "com.mysql.jdbc.Driver"
    flyway.locations= [filePath]
    /**We use ${ as the prefix for strecthy reporting, do not want them to be interpreted by Flyway**/
    flyway.placeholderPrefix = "\$\${"
    flywayMigrate.execute()
}

task showTenantDBInfo<<{
    description="Shows the migration info for a Tenant DB. Optionally can pass dbName. Defaults to 'mifostenant-default' (Example: -PdbName=someTenantDBname)"
    
	def filePath = "filesystem:$projectDir" + '/src/main/resources/sql/migrations/core_db'
    def tenantDbName = 'mifostenant-default';
    if (rootProject.hasProperty("dbName")) {
		tenantDbName = rootProject.getProperty("dbName")
	}
	
    flyway.url= "jdbc:mysql://localhost:3306/$tenantDbName"
	flyway.driver = "com.mysql.jdbc.Driver"
    flyway.locations= [filePath]
    flywayInfo.execute()
}


task migrateTenantListDB<<{
    description="Migrates a Tenant List DB. Optionally can pass dbName. Defaults to 'mifosplatform-tenants' (Example: -PdbName=someDBname)"

	def filePath = "filesystem:$projectDir" + '/src/main/resources/sql/migrations/list_db'
 	def tenantsDbName = 'mifosplatform-tenants';
    if (rootProject.hasProperty("dbName")) {
		tenantsDbName = rootProject.getProperty("dbName")
	}
	
    flyway.url= "jdbc:mysql://localhost:3306/$tenantsDbName"
	flyway.driver = "com.mysql.jdbc.Driver"
    flyway.locations= [filePath]

    flywayMigrate.execute()
}

task showTenantListDBInfo<<{
    description="Shows the migration info for a List DB. Optionally can pass dbName. Defaults to 'mifosplatform-tenants' (Example: -PdbName=someDBname)"
    
	def filePath = "filesystem:$projectDir" + '/src/main/resources/sql/migrations/list_db'
    def tenantsDbName = 'mifosplatform-tenants';
    if (rootProject.hasProperty("dbName")) {
		tenantsDbName = rootProject.getProperty("dbName")
	}
    
    flyway.url= "jdbc:mysql://localhost:3306/$tenantsDbName"
	flyway.driver = "com.mysql.jdbc.Driver"
    flyway.locations= [filePath]
    flywayInfo.execute()
}

task repairTenantDB<<{
    description="repair migrate"
    
	def filePath = "filesystem:$projectDir" + '/src/main/resources/sql/migrations/list_db'
    def tenantsDbName = 'mifosplatform-tenants';
    if (rootProject.hasProperty("dbName")) {
        tenantsDbName = rootProject.getProperty("dbName")
    }
    
    flyway.url= "jdbc:mysql://localhost:3306/$tenantsDbName"
	flyway.driver = "com.mysql.jdbc.Driver"
    flyway.locations= [filePath]
    flywayRepair.execute()
}

/*
* Support publication of artifacts versioned by topic branch.
* CI builds supply `-P BRANCH_NAME=<TOPIC>` to gradle at build time.
* If <TOPIC> starts with 'MIFOSX-', change version
* from BUILD-SNAPSHOT => <TOPIC>-SNAPSHOT
* e.g. 1.1.0.BUILD-SNAPSHOT => 1.0.0.MIFOSX-1234-SNAPSHOT
*/
def qualifyVersionIfNecessary(version) {

	if (rootProject.hasProperty("BRANCH_NAME")) {
		def qualifier = rootProject.getProperty("BRANCH_NAME")
		if (qualifier.startsWith("MIFOSX-")) {
			return version.replace('BUILD', qualifier)
		}
	}
	return version
}

springBoot {
    mainClass = 'org.apache.fineract.ServerWithMariaDB4jApplication'
}
bootRepackage {
    mainClass = 'org.apache.fineract.ServerWithMariaDB4jApplication'
}<|MERGE_RESOLUTION|>--- conflicted
+++ resolved
@@ -84,7 +84,9 @@
 configurations {
 	providedRuntime // needed for Spring Boot executable WAR
     providedCompile
-	compile
+	compile() {
+		exclude module: 'hibernate-entitymanager'		
+	}
 	runtime
 	all*.exclude group: 'commons-logging'
 }
@@ -257,11 +259,7 @@
     driver
 }
 dependencies {
-<<<<<<< HEAD
     driver 'mysql:mysql-connector-java:5.1.16'
-=======
-    driver 'org.drizzle.jdbc:drizzle-jdbc:1.3'
->>>>>>> 73f8d5eb
 }
 
 test {
