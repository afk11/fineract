--- conflicted
+++ resolved
@@ -57,12 +57,9 @@
 										  org.apache.fineract.template.service.*,
 										  org.apache.fineract.useradministration.*,
 										  org.apache.fineract.batch,
-<<<<<<< HEAD
+										  org.apache.fineract.adhocquery.*,
+										  org.apache.fineract.infrastructure.campaigns.**
 										  org.mifosplatform.infrastructure.report.service">
-=======
-										  org.apache.fineract.adhocquery.*,
-										  org.apache.fineract.infrastructure.campaigns.**">
->>>>>>> d2b34115
 		<context:exclude-filter expression="org.springframework.stereotype.Controller"
 			type="annotation" />
 
