--- conflicted
+++ resolved
@@ -1,5 +1,3 @@
-<<<<<<< HEAD
-=======
 #
 # Licensed to the Apache Software Foundation (ASF) under one
 # or more contributor license agreements. See the NOTICE file
@@ -18,6 +16,5 @@
 # specific language governing permissions and limitations
 # under the License.
 #
->>>>>>> 1c0e5502
 
 spring.profiles.default=basicauth